default_registry("docker.stackable.tech/sandbox")

custom_build(
<<<<<<< HEAD
    'docker.stackable.tech/sandbox/secret-operator',
    'nix run -f . crate2nix generate && nix-build . -A docker --argstr dockerName "${EXPECTED_REGISTRY}/secret-operator" && ./result/load-image | docker load',
    deps=['rust', 'Cargo.toml', 'Cargo.lock', 'default.nix', 'build.rs', 'vendor'],
=======
    'docker.stackable.tech/teozkr/secret-provisioner',
    'nix run -f . crate2nix generate && nix-build . -A docker --arg dockerTag null && ./result/load-image | docker load',
    deps=['rust', 'Cargo.toml', 'Cargo.lock', 'default.nix', "nix", 'build.rs', 'vendor'],
>>>>>>> dfa1004b
    # ignore=['result*', 'Cargo.nix', 'target', *.yaml],
    outputs_image_ref_to='result/ref',
)

# Load the latest CRDs from Nix
watch_file('result')
if os.path.exists('result'):
   k8s_yaml('result/crds.yaml')

# Exclude stale CRDs from Helm chart, and apply the rest
helm_crds, helm_non_crds = filter_yaml(
   helm(
      'deploy/helm/secret-operator',
      name='secret-operator',
      set=[
         'image.repository=docker.stackable.tech/sandbox/secret-operator',
      ],
   ),
   api_version = "^apiextensions\\.k8s\\.io/.*$",
   kind = "^CustomResourceDefinition$",
)
k8s_yaml(helm_non_crds)

# Load examples
k8s_yaml('examples/simple-consumer-nginx.yaml')
k8s_yaml('examples/simple-consumer-shell.yaml')<|MERGE_RESOLUTION|>--- conflicted
+++ resolved
@@ -1,15 +1,9 @@
 default_registry("docker.stackable.tech/sandbox")
 
 custom_build(
-<<<<<<< HEAD
     'docker.stackable.tech/sandbox/secret-operator',
     'nix run -f . crate2nix generate && nix-build . -A docker --argstr dockerName "${EXPECTED_REGISTRY}/secret-operator" && ./result/load-image | docker load',
-    deps=['rust', 'Cargo.toml', 'Cargo.lock', 'default.nix', 'build.rs', 'vendor'],
-=======
-    'docker.stackable.tech/teozkr/secret-provisioner',
-    'nix run -f . crate2nix generate && nix-build . -A docker --arg dockerTag null && ./result/load-image | docker load',
     deps=['rust', 'Cargo.toml', 'Cargo.lock', 'default.nix', "nix", 'build.rs', 'vendor'],
->>>>>>> dfa1004b
     # ignore=['result*', 'Cargo.nix', 'target', *.yaml],
     outputs_image_ref_to='result/ref',
 )
