<<<<<<< HEAD
allow_k8s_contexts('gke_engineering-329019_europe-west1-b_teo')

custom_build(
    'docker.stackable.tech/teozkr/secret-provisioner',
    'nix run -f . crate2nix generate && nix-build . -A docker --arg dockerTag null && ./result/load-image | docker load',
    deps=['rust', 'Cargo.toml', 'Cargo.lock', 'default.nix', 'vendor'],
    ignore=['*.~undo-tree~'],
=======
default_registry("docker.stackable.tech/sandbox")

custom_build(
    'docker.stackable.tech/sandbox/secret-operator',
    'nix run -f . crate2nix generate && nix-build . -A docker --argstr dockerName "${EXPECTED_REGISTRY}/secret-operator" && ./result/load-image | docker load',
    deps=['rust', 'Cargo.toml', 'Cargo.lock', 'default.nix', "nix", 'build.rs', 'vendor'],
>>>>>>> 827d9b2d
    # ignore=['result*', 'Cargo.nix', 'target', *.yaml],
    outputs_image_ref_to='result/ref',
)

# Load the latest CRDs from Nix
watch_file('result')
if os.path.exists('result'):
   k8s_yaml('result/crds.yaml')

<<<<<<< HEAD
docker_build('docker.stackable.tech/teozkr/krb5', 'krb5')
k8s_yaml('krb5/krb5.yaml')
k8s_yaml('krb5/krb-client.yaml')
=======
# Exclude stale CRDs from Helm chart, and apply the rest
helm_crds, helm_non_crds = filter_yaml(
   helm(
      'deploy/helm/secret-operator',
      name='secret-operator',
      set=[
         'image.repository=docker.stackable.tech/sandbox/secret-operator',
      ],
   ),
   api_version = "^apiextensions\\.k8s\\.io/.*$",
   kind = "^CustomResourceDefinition$",
)
k8s_yaml(helm_non_crds)

# Load examples
k8s_yaml('examples/simple-consumer-nginx.yaml')
k8s_yaml('examples/simple-consumer-shell.yaml')
>>>>>>> 827d9b2d
<|MERGE_RESOLUTION|>--- conflicted
+++ resolved
@@ -1,19 +1,10 @@
-<<<<<<< HEAD
-allow_k8s_contexts('gke_engineering-329019_europe-west1-b_teo')
-
-custom_build(
-    'docker.stackable.tech/teozkr/secret-provisioner',
-    'nix run -f . crate2nix generate && nix-build . -A docker --arg dockerTag null && ./result/load-image | docker load',
-    deps=['rust', 'Cargo.toml', 'Cargo.lock', 'default.nix', 'vendor'],
-    ignore=['*.~undo-tree~'],
-=======
 default_registry("docker.stackable.tech/sandbox")
 
 custom_build(
     'docker.stackable.tech/sandbox/secret-operator',
     'nix run -f . crate2nix generate && nix-build . -A docker --argstr dockerName "${EXPECTED_REGISTRY}/secret-operator" && ./result/load-image | docker load',
-    deps=['rust', 'Cargo.toml', 'Cargo.lock', 'default.nix', "nix", 'build.rs', 'vendor'],
->>>>>>> 827d9b2d
+    deps=['rust', 'Cargo.toml', 'Cargo.lock', 'default.nix', "nix", 'vendor'],
+    ignore=['*.~undo-tree~'],
     # ignore=['result*', 'Cargo.nix', 'target', *.yaml],
     outputs_image_ref_to='result/ref',
 )
@@ -23,11 +14,6 @@
 if os.path.exists('result'):
    k8s_yaml('result/crds.yaml')
 
-<<<<<<< HEAD
-docker_build('docker.stackable.tech/teozkr/krb5', 'krb5')
-k8s_yaml('krb5/krb5.yaml')
-k8s_yaml('krb5/krb-client.yaml')
-=======
 # Exclude stale CRDs from Helm chart, and apply the rest
 helm_crds, helm_non_crds = filter_yaml(
    helm(
@@ -45,4 +31,7 @@
 # Load examples
 k8s_yaml('examples/simple-consumer-nginx.yaml')
 k8s_yaml('examples/simple-consumer-shell.yaml')
->>>>>>> 827d9b2d
+
+docker_build('docker.stackable.tech/teozkr/krb5', 'krb5')
+k8s_yaml('krb5/krb5.yaml')
+k8s_yaml('krb5/krb-client.yaml')