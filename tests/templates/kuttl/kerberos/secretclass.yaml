--- conflicted
+++ resolved
@@ -11,11 +11,7 @@
       kdc: krb5-kdc
       admin:
         mit:
-<<<<<<< HEAD
-          adminServer: krb5-kdc
-=======
           kadminServer: krb5-kdc
->>>>>>> 016cc5ca
       adminKeytabSecret:
         # namespace: default
         name: secret-operator-keytab
