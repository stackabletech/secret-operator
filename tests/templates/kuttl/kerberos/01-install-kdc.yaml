---
apiVersion: kuttl.dev/v1beta1
kind: TestStep
commands:
<<<<<<< HEAD
  - script: yq eval '.spec.backend.kerberosKeytab |= (.adminKeytabSecret.namespace = strenv(NAMESPACE) | .kdc = "krb5-kdc." + strenv(NAMESPACE) + ".svc.cluster.local" | .admin.mit.adminServer = .kdc)' secretclass.yaml | kubectl apply -f-
=======
  - script: yq eval '.spec.backend.kerberosKeytab |= (.adminKeytabSecret.namespace = strenv(NAMESPACE) | .kdc = "krb5-kdc." + strenv(NAMESPACE) + ".svc.cluster.local" | .admin.mit.kadminServer = .kdc)' secretclass.yaml | kubectl apply -f-
>>>>>>> 016cc5ca
---
apiVersion: apps/v1
kind: StatefulSet
metadata:
  name: krb5-kdc
spec:
  selector:
    matchLabels:
      app: krb5-kdc
  template:
    metadata:
      labels:
        app: krb5-kdc
    spec:
      initContainers:
        - name: init
          image: docker.stackable.tech/stackable/krb5:1.18.2-stackable23.4.0-rc1
          args:
            - sh
            - -euo
            - pipefail
            - -c
            - |
              test -e /var/kerberos/krb5kdc/principal || kdb5_util create -s -P asdf
              kadmin.local get_principal -terse root/admin || kadmin.local add_principal -pw asdf root/admin
              # stackable-secret-operator principal must match the keytab specified in the SecretClass
              kadmin.local get_principal -terse stackable-secret-operator || kadmin.local add_principal -e aes256-cts-hmac-sha384-192:normal -pw asdf stackable-secret-operator
          env:
            - name: KRB5_CONFIG
              value: /stackable/config/krb5.conf
          volumeMounts:
            - mountPath: /stackable/config
              name: config
            - mountPath: /var/kerberos/krb5kdc
              name: data
      containers:
        - name: kdc
          image: docker.stackable.tech/stackable/krb5:1.18.2-stackable23.4.0-rc1
          args:
            - krb5kdc
            - -n
          env:
            - name: KRB5_CONFIG
              value: /stackable/config/krb5.conf
          volumeMounts:
            - mountPath: /stackable/config
              name: config
            - mountPath: /var/kerberos/krb5kdc
              name: data
        - name: kadmind
          image: docker.stackable.tech/stackable/krb5:1.18.2-stackable23.4.0-rc1
          args:
            - kadmind
            - -nofork
          env:
            - name: KRB5_CONFIG
              value: /stackable/config/krb5.conf
          volumeMounts:
            - mountPath: /stackable/config
              name: config
            - mountPath: /var/kerberos/krb5kdc
              name: data
        - name: client
          image: docker.stackable.tech/stackable/krb5:1.18.2-stackable23.4.0-rc1
          tty: true
          stdin: true
          env:
            - name: KRB5_CONFIG
              value: /stackable/config/krb5.conf
          volumeMounts:
            - mountPath: /stackable/config
              name: config
      volumes:
        - name: config
          configMap:
            name: krb5-kdc
  volumeClaimTemplates:
    - metadata:
        name: data
      spec:
        accessModes:
          - ReadWriteOnce
        resources:
          requests:
            storage: 1Gi
---
apiVersion: v1
kind: Service
metadata:
  name: krb5-kdc
spec:
  selector:
    app: krb5-kdc
  ports:
    - name: kadmin
      port: 749
    - name: kdc
      port: 88
    - name: kdc-udp
      port: 88
      protocol: UDP
---
apiVersion: v1
kind: ConfigMap
metadata:
  name: krb5-kdc
data:
  krb5.conf: |
    [logging]
    default = STDERR
    kdc = STDERR
    admin_server = STDERR
    # default = FILE:/var/log/krb5libs.log
    # kdc = FILE:/var/log/krb5kdc.log
    # admin_server = FILE:/vaggr/log/kadmind.log

    [libdefaults]
    dns_lookup_realm = false
    ticket_lifetime = 24h
    renew_lifetime = 7d
    forwardable = true
    rdns = false
    default_realm = CLUSTER.LOCAL
    spake_preauth_groups = edwards25519

    [realms]
    CLUSTER.LOCAL = {
     acl_file = /stackable/config/kadm5.acl
     disable_encrypted_timestamp = false
    }

    [domain_realm]
    .cluster.local = CLUSTER.LOCAL
    cluster.local = CLUSTER.LOCAL
  kadm5.acl: |
    root/admin *e
    stackable-secret-operator *e
---
apiVersion: v1
kind: Secret
metadata:
  name: secret-operator-keytab
data:
  keytab: BQIAAABdAAEADUNMVVNURVIuTE9DQUwAGXN0YWNrYWJsZS1zZWNyZXQtb3BlcmF0b3IAAAABZAYWIgEAFAAgm8MCZ8B//XF1tH92GciD6/usWUNAmBTZnZQxLua2TkgAAAAB<|MERGE_RESOLUTION|>--- conflicted
+++ resolved
@@ -2,11 +2,7 @@
 apiVersion: kuttl.dev/v1beta1
 kind: TestStep
 commands:
-<<<<<<< HEAD
-  - script: yq eval '.spec.backend.kerberosKeytab |= (.adminKeytabSecret.namespace = strenv(NAMESPACE) | .kdc = "krb5-kdc." + strenv(NAMESPACE) + ".svc.cluster.local" | .admin.mit.adminServer = .kdc)' secretclass.yaml | kubectl apply -f-
-=======
   - script: yq eval '.spec.backend.kerberosKeytab |= (.adminKeytabSecret.namespace = strenv(NAMESPACE) | .kdc = "krb5-kdc." + strenv(NAMESPACE) + ".svc.cluster.local" | .admin.mit.kadminServer = .kdc)' secretclass.yaml | kubectl apply -f-
->>>>>>> 016cc5ca
 ---
 apiVersion: apps/v1
 kind: StatefulSet
