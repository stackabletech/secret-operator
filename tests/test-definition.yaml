--- conflicted
+++ resolved
@@ -6,11 +6,9 @@
     # Requires manual connection to an AD cluster
     # - name: kerberos-ad
     #   dimensions: []
-<<<<<<< HEAD
   - name: listener
-=======
+    dimensions: []
   - name: tls
->>>>>>> 311f6b12
     dimensions: []
 suites:
   - name: nightly