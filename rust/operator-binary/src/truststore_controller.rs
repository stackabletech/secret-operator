use std::{collections::HashMap, sync::Arc, time::Duration};

use const_format::concatcp;
use futures::StreamExt;
use kube_runtime::{
    WatchStreamExt as _,
    events::{Recorder, Reporter},
    reflector::Lookup,
};
use snafu::{OptionExt as _, ResultExt as _, Snafu};
use stackable_operator::{
    builder::meta::ObjectMetaBuilder,
    k8s_openapi::{
        ByteString,
        api::core::v1::{ConfigMap, Secret},
    },
    kube::{
        Resource,
        api::PartialObjectMeta,
        core::{DeserializeGuard, error_boundary},
        runtime::{
            Controller, controller,
            reflector::{self, ObjectRef},
            watcher,
        },
    },
    logging::controller::{ReconcilerError, report_controller_reconciled},
    namespace::WatchNamespace,
};
use strum::{EnumDiscriminants, IntoStaticStr};

use crate::{
    OPERATOR_NAME,
    backend::{self, SecretBackendError, TrustSelector},
<<<<<<< HEAD
    crd::{SearchNamespaceMatchCondition, SecretClass, TrustStore, TrustStoreOutputType},
=======
    crd::v1alpha1,
>>>>>>> 29651c00
    format::{
        self,
        well_known::{CompatibilityOptions, NamingOptions},
    },
    utils::Flattened,
};

const CONTROLLER_NAME: &str = "truststore";
const FULL_CONTROLLER_NAME: &str = concatcp!(CONTROLLER_NAME, ".", OPERATOR_NAME);

pub async fn start(client: &stackable_operator::client::Client, watch_namespace: &WatchNamespace) {
    let (secretclasses, secretclasses_writer) = reflector::store();
    let controller = Controller::new(
        watch_namespace.get_api::<DeserializeGuard<v1alpha1::TrustStore>>(client),
        watcher::Config::default(),
    );
    let truststores = controller.store();
    let event_recorder = Arc::new(Recorder::new(
        client.as_kube_client(),
        Reporter {
            controller: FULL_CONTROLLER_NAME.to_string(),
            instance: None,
        },
    ));
    controller
        .watches_stream(
            watcher(
                client.get_api::<DeserializeGuard<v1alpha1::SecretClass>>(&()),
                watcher::Config::default(),
            )
            .reflect(secretclasses_writer)
            .touched_objects(),
            {
                let truststores = truststores.clone();
                move |secretclass| {
                    truststores
                        .state()
                        .into_iter()
                        .filter(move |ts| {
                            ts.0.as_ref().is_ok_and(|ts| {
                                Some(&ts.spec.secret_class_name) == secretclass.meta().name.as_ref()
                            })
                        })
                        .map(|ts| ObjectRef::from_obj(&*ts))
                }
            },
        )
        // TODO: merge this into the other ConfigMap watch
        .owns(
            watch_namespace.get_api::<PartialObjectMeta<ConfigMap>>(client),
            watcher::Config::default(),
        )
        // TODO: merge this into the other Secret watch
        .owns(
            watch_namespace.get_api::<PartialObjectMeta<Secret>>(client),
            watcher::Config::default(),
        )
        .watches(
            watch_namespace.get_api::<PartialObjectMeta<ConfigMap>>(client),
            watcher::Config::default(),
            secretclass_dependency_watch_mapper(
                truststores.clone(),
                secretclasses.clone(),
                |secretclass, cm| secretclass.spec.backend.refers_to_config_map(cm),
            ),
        )
        .watches(
            watch_namespace.get_api::<PartialObjectMeta<Secret>>(client),
            watcher::Config::default(),
            secretclass_dependency_watch_mapper(
                truststores,
                secretclasses,
                |secretclass, secret| secretclass.spec.backend.refers_to_secret(secret),
            ),
        )
        .run(
            reconcile,
            error_policy,
            Arc::new(Ctx {
                client: client.clone(),
            }),
        )
        .for_each_concurrent(16, move |res| {
            let event_recorder = event_recorder.clone();
            async move {
                report_controller_reconciled(&event_recorder, FULL_CONTROLLER_NAME, &res).await
            }
        })
        .await;
}

/// Resolves modifications to dependencies of [`v1alpha1::SecretClass`] objects into
/// a list of affected [`v1alpha1::TrustStore`]s.
fn secretclass_dependency_watch_mapper<Dep: Resource, Conds>(
    truststores: reflector::Store<DeserializeGuard<v1alpha1::TrustStore>>,
    secretclasses: reflector::Store<DeserializeGuard<v1alpha1::SecretClass>>,
    reference_conditions: impl Copy + Fn(&v1alpha1::SecretClass, &Dep) -> Conds,
) -> impl Fn(Dep) -> Vec<ObjectRef<DeserializeGuard<v1alpha1::TrustStore>>>
where
    Conds: IntoIterator<Item = v1alpha1::SearchNamespaceMatchCondition>,
{
    move |dep| {
        let potentially_matching_secretclasses =
            secretclasses
                .state()
                .into_iter()
                .filter_map(move |sc| {
                    sc.0.as_ref().ok().and_then(|sc| {
                        let conditions = reference_conditions(sc, &dep)
                            .into_iter()
                            .collect::<Vec<_>>();
                        (!conditions.is_empty()).then(|| (ObjectRef::from_obj(sc), conditions))
                    })
                })
                .collect::<HashMap<
                    ObjectRef<v1alpha1::SecretClass>,
                    Vec<v1alpha1::SearchNamespaceMatchCondition>,
                >>();
        truststores
            .state()
            .into_iter()
            .filter(move |ts| {
                ts.0.as_ref().is_ok_and(|ts| {
                    let Some(ts_namespace) = ts.metadata.namespace.as_deref() else {
                        return false;
                    };
                    let secret_class_ref =
                        ObjectRef::<v1alpha1::SecretClass>::new(&ts.spec.secret_class_name);
                    potentially_matching_secretclasses
                        .get(&secret_class_ref)
                        .is_some_and(|conds| {
                            conds
                                .iter()
                                .any(|cond| cond.matches_pod_namespace(ts_namespace))
                        })
                })
            })
            .map(|ts| ObjectRef::from_obj(&*ts))
            .collect()
    }
}

#[derive(Debug, Snafu, EnumDiscriminants)]
#[strum_discriminants(derive(IntoStaticStr))]
pub enum Error {
    #[snafu(display("TrustStore object is invalid"))]
    InvalidTrustStore {
        source: error_boundary::InvalidObject,
    },

    #[snafu(display("failed to get {secret_class} for TrustStore"))]
    GetSecretClass {
        source: stackable_operator::client::Error,
        secret_class: ObjectRef<v1alpha1::SecretClass>,
    },

    #[snafu(display("failed to initialize SecretClass backend for {secret_class}"))]
    InitBackend {
        source: backend::dynamic::FromClassError,
        secret_class: ObjectRef<v1alpha1::SecretClass>,
    },

    #[snafu(display("failed to get trust data from backend"))]
    BackendGetTrustData { source: backend::dynamic::DynError },

    #[snafu(display("TrustStore has no associated Namespace"))]
    NoTrustStoreNamespace,

    #[snafu(display("failed to convert trust data into desired format"))]
    FormatData {
        source: format::IntoFilesError,
        secret_class: ObjectRef<v1alpha1::SecretClass>,
    },

    #[snafu(display("failed to build owner reference to the TrustStore"))]
    BuildOwnerReference {
        source: stackable_operator::builder::meta::Error,
    },

    #[snafu(display("failed to apply target {config_map} for the TrustStore"))]
    ApplyTrustStoreConfigMap {
        source: stackable_operator::client::Error,
        config_map: ObjectRef<ConfigMap>,
    },

    #[snafu(display("failed to apply target {secret} for the TrustStore"))]
    ApplyTrustStoreSecret {
        source: stackable_operator::client::Error,
        secret: ObjectRef<Secret>,
    },
}

type Result<T, E = Error> = std::result::Result<T, E>;
impl ReconcilerError for Error {
    fn category(&self) -> &'static str {
        ErrorDiscriminants::from(self).into()
    }

    fn secondary_object(&self) -> Option<ObjectRef<stackable_operator::kube::api::DynamicObject>> {
        match self {
            Error::InvalidTrustStore { .. } => None,
            Error::GetSecretClass { secret_class, .. } => Some(secret_class.clone().erase()),
            Error::InitBackend { secret_class, .. } => Some(secret_class.clone().erase()),
            Error::BackendGetTrustData { source } => source.secondary_object(),
            Error::NoTrustStoreNamespace => None,
            Error::FormatData { secret_class, .. } => Some(secret_class.clone().erase()),
            Error::BuildOwnerReference { .. } => None,
            Error::ApplyTrustStoreConfigMap { config_map, .. } => Some(config_map.clone().erase()),
            Error::ApplyTrustStoreSecret { secret, .. } => Some(secret.clone().erase()),
        }
    }
}

struct Ctx {
    client: stackable_operator::client::Client,
}

async fn reconcile(
    truststore: Arc<DeserializeGuard<v1alpha1::TrustStore>>,
    ctx: Arc<Ctx>,
) -> Result<controller::Action> {
    let truststore = truststore
        .0
        .as_ref()
        .map_err(error_boundary::InvalidObject::clone)
        .context(InvalidTrustStoreSnafu)?;
    let secret_class_name = &truststore.spec.secret_class_name;
    let secret_class = ctx
        .client
        .get::<v1alpha1::SecretClass>(secret_class_name, &())
        .await
        .context(GetSecretClassSnafu {
            secret_class: ObjectRef::<v1alpha1::SecretClass>::new(secret_class_name),
        })?;
    let secret_class_ref = secret_class.to_object_ref(());
    let backend = backend::dynamic::from_class(&ctx.client, secret_class)
        .await
        .with_context(|_| InitBackendSnafu {
            secret_class: secret_class_ref.clone(),
        })?;
    let selector = TrustSelector {
        namespace: truststore
            .metadata
            .namespace
            .clone()
            .context(NoTrustStoreNamespaceSnafu)?,
    };
    let trust_data = backend
        .get_trust_data(&selector)
        .await
        .context(BackendGetTrustDataSnafu)?;
    let trust_file_contents = trust_data
        .data
        .into_files(
            truststore.spec.format,
            NamingOptions::default(),
            CompatibilityOptions::default(),
        )
        .context(FormatDataSnafu {
            secret_class: secret_class_ref,
        })?;
    let (Flattened(string_data), Flattened(binary_data)) = trust_file_contents
        .into_iter()
        // Try to put valid UTF-8 data into `string_data`, but fall back to `binary_data` otherwise
        .map(|(k, v)| match String::from_utf8(v) {
            Ok(v) => (Some((k, v)), None),
            Err(v) => (None, Some((k, ByteString(v.into_bytes())))),
        })
        .collect();

    let trust_metadata = ObjectMetaBuilder::new()
        .name_and_namespace(truststore)
        .ownerreference_from_resource(truststore, None, Some(true))
        .context(BuildOwnerReferenceSnafu)?
        .build();

    match truststore.spec.target_kind {
        TrustStoreOutputType::ConfigMap => {
            let trust_cm = ConfigMap {
                metadata: trust_metadata,
                data: Some(string_data),
                binary_data: Some(binary_data),
                ..Default::default()
            };
            ctx.client
                .apply_patch(CONTROLLER_NAME, &trust_cm, &trust_cm)
                .await
                .context(ApplyTrustStoreConfigMapSnafu {
                    config_map: &trust_cm,
                })?;
        }
        TrustStoreOutputType::Secret => {
            let trust_secret = Secret {
                metadata: trust_metadata,
                string_data: Some(string_data),
                data: Some(binary_data),
                ..Default::default()
            };
            ctx.client
                .apply_patch(CONTROLLER_NAME, &trust_secret, &trust_secret)
                .await
                .context(ApplyTrustStoreSecretSnafu {
                    secret: &trust_secret,
                })?;
        }
    }

    Ok(controller::Action::await_change())
}

fn error_policy(
    _obj: Arc<DeserializeGuard<v1alpha1::TrustStore>>,
    _error: &Error,
    _ctx: Arc<Ctx>,
) -> controller::Action {
    controller::Action::requeue(Duration::from_secs(5))
}<|MERGE_RESOLUTION|>--- conflicted
+++ resolved
@@ -32,11 +32,7 @@
 use crate::{
     OPERATOR_NAME,
     backend::{self, SecretBackendError, TrustSelector},
-<<<<<<< HEAD
-    crd::{SearchNamespaceMatchCondition, SecretClass, TrustStore, TrustStoreOutputType},
-=======
     crd::v1alpha1,
->>>>>>> 29651c00
     format::{
         self,
         well_known::{CompatibilityOptions, NamingOptions},
@@ -314,7 +310,7 @@
         .build();
 
     match truststore.spec.target_kind {
-        TrustStoreOutputType::ConfigMap => {
+        v1alpha1::TrustStoreOutputType::ConfigMap => {
             let trust_cm = ConfigMap {
                 metadata: trust_metadata,
                 data: Some(string_data),
@@ -328,7 +324,7 @@
                     config_map: &trust_cm,
                 })?;
         }
-        TrustStoreOutputType::Secret => {
+        v1alpha1::TrustStoreOutputType::Secret => {
             let trust_secret = Secret {
                 metadata: trust_metadata,
                 string_data: Some(string_data),
