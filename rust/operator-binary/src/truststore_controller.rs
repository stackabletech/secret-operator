use std::{collections::HashMap, sync::Arc, time::Duration};

use const_format::concatcp;
use futures::StreamExt;
use kube_runtime::{
    WatchStreamExt as _,
    events::{Recorder, Reporter},
    reflector::Lookup,
};
use snafu::{OptionExt as _, ResultExt as _, Snafu};
use stackable_operator::{
    builder::meta::ObjectMetaBuilder,
    k8s_openapi::{
        ByteString,
        api::core::v1::{ConfigMap, Secret},
    },
    kube::{
        Resource,
        api::PartialObjectMeta,
        core::{DeserializeGuard, error_boundary},
        runtime::{
            Controller, controller,
            reflector::{self, ObjectRef},
            watcher,
        },
    },
    logging::controller::{ReconcilerError, report_controller_reconciled},
    namespace::WatchNamespace,
};
use strum::{EnumDiscriminants, IntoStaticStr};

use crate::{
    OPERATOR_NAME,
    backend::{self, SecretBackendError, TrustSelector},
<<<<<<< HEAD
    crd::{v1alpha1, v1alpha2},
=======
    crd::v1alpha1,
>>>>>>> aa59ecd5
    format::{
        self,
        well_known::{CompatibilityOptions, NamingOptions},
    },
    utils::Flattened,
};

const CONTROLLER_NAME: &str = "truststore";
const FULL_CONTROLLER_NAME: &str = concatcp!(CONTROLLER_NAME, ".", OPERATOR_NAME);

pub async fn start(client: &stackable_operator::client::Client, watch_namespace: &WatchNamespace) {
    let (secretclasses, secretclasses_writer) = reflector::store();
    let controller = Controller::new(
        watch_namespace.get_api::<DeserializeGuard<v1alpha1::TrustStore>>(client),
        watcher::Config::default(),
    );
    let truststores = controller.store();
    let event_recorder = Arc::new(Recorder::new(
        client.as_kube_client(),
        Reporter {
            controller: FULL_CONTROLLER_NAME.to_string(),
            instance: None,
        },
    ));
    controller
        .watches_stream(
            watcher(
<<<<<<< HEAD
                client.get_api::<DeserializeGuard<v1alpha2::SecretClass>>(&()),
=======
                client.get_api::<DeserializeGuard<v1alpha1::SecretClass>>(&()),
>>>>>>> aa59ecd5
                watcher::Config::default(),
            )
            .reflect(secretclasses_writer)
            .touched_objects(),
            {
                let truststores = truststores.clone();
                move |secretclass| {
                    truststores
                        .state()
                        .into_iter()
                        .filter(move |ts| {
                            ts.0.as_ref().is_ok_and(|ts| {
                                Some(&ts.spec.secret_class_name) == secretclass.meta().name.as_ref()
                            })
                        })
                        .map(|ts| ObjectRef::from_obj(&*ts))
                }
            },
        )
        // TODO: merge this into the other ConfigMap watch
        .owns(
            watch_namespace.get_api::<PartialObjectMeta<ConfigMap>>(client),
            watcher::Config::default(),
        )
        // TODO: merge this into the other Secret watch
        .owns(
            watch_namespace.get_api::<PartialObjectMeta<Secret>>(client),
            watcher::Config::default(),
        )
        .watches(
            watch_namespace.get_api::<PartialObjectMeta<ConfigMap>>(client),
            watcher::Config::default(),
            secretclass_dependency_watch_mapper(
                truststores.clone(),
                secretclasses.clone(),
                |secretclass, cm| secretclass.spec.backend.refers_to_config_map(cm),
            ),
        )
        .watches(
            watch_namespace.get_api::<PartialObjectMeta<Secret>>(client),
            watcher::Config::default(),
            secretclass_dependency_watch_mapper(
                truststores,
                secretclasses,
                |secretclass, secret| secretclass.spec.backend.refers_to_secret(secret),
            ),
        )
        .run(
            reconcile,
            error_policy,
            Arc::new(Ctx {
                client: client.clone(),
            }),
        )
        .for_each_concurrent(16, move |res| {
            let event_recorder = event_recorder.clone();
            async move {
                report_controller_reconciled(&event_recorder, FULL_CONTROLLER_NAME, &res).await
            }
        })
        .await;
}

<<<<<<< HEAD
/// Resolves modifications to dependencies of [`v1alpha2::SecretClass`] objects into
/// a list of affected [`v1alpha1::TrustStore`]s.
fn secretclass_dependency_watch_mapper<Dep: Resource, Conds>(
    truststores: reflector::Store<DeserializeGuard<v1alpha1::TrustStore>>,
    secretclasses: reflector::Store<DeserializeGuard<v1alpha2::SecretClass>>,
    reference_conditions: impl Copy + Fn(&v1alpha2::SecretClass, &Dep) -> Conds,
) -> impl Fn(Dep) -> Vec<ObjectRef<DeserializeGuard<v1alpha1::TrustStore>>>
where
    Conds: IntoIterator<Item = v1alpha2::SearchNamespaceMatchCondition>,
=======
/// Resolves modifications to dependencies of [`v1alpha1::SecretClass`] objects into
/// a list of affected [`v1alpha1::TrustStore`]s.
fn secretclass_dependency_watch_mapper<Dep: Resource, Conds>(
    truststores: reflector::Store<DeserializeGuard<v1alpha1::TrustStore>>,
    secretclasses: reflector::Store<DeserializeGuard<v1alpha1::SecretClass>>,
    reference_conditions: impl Copy + Fn(&v1alpha1::SecretClass, &Dep) -> Conds,
) -> impl Fn(Dep) -> Vec<ObjectRef<DeserializeGuard<v1alpha1::TrustStore>>>
where
    Conds: IntoIterator<Item = v1alpha1::SearchNamespaceMatchCondition>,
>>>>>>> aa59ecd5
{
    move |dep| {
        let potentially_matching_secretclasses =
            secretclasses
                .state()
                .into_iter()
                .filter_map(move |sc| {
                    sc.0.as_ref().ok().and_then(|sc| {
                        let conditions = reference_conditions(sc, &dep)
                            .into_iter()
                            .collect::<Vec<_>>();
                        (!conditions.is_empty()).then(|| (ObjectRef::from_obj(sc), conditions))
                    })
                })
                .collect::<HashMap<
<<<<<<< HEAD
                    ObjectRef<v1alpha2::SecretClass>,
                    Vec<v1alpha2::SearchNamespaceMatchCondition>,
=======
                    ObjectRef<v1alpha1::SecretClass>,
                    Vec<v1alpha1::SearchNamespaceMatchCondition>,
>>>>>>> aa59ecd5
                >>();
        truststores
            .state()
            .into_iter()
            .filter(move |ts| {
                ts.0.as_ref().is_ok_and(|ts| {
                    let Some(ts_namespace) = ts.metadata.namespace.as_deref() else {
                        return false;
                    };
                    let secret_class_ref =
<<<<<<< HEAD
                        ObjectRef::<v1alpha2::SecretClass>::new(&ts.spec.secret_class_name);
=======
                        ObjectRef::<v1alpha1::SecretClass>::new(&ts.spec.secret_class_name);
>>>>>>> aa59ecd5
                    potentially_matching_secretclasses
                        .get(&secret_class_ref)
                        .is_some_and(|conds| {
                            conds
                                .iter()
                                .any(|cond| cond.matches_pod_namespace(ts_namespace))
                        })
                })
            })
            .map(|ts| ObjectRef::from_obj(&*ts))
            .collect()
    }
}

#[derive(Debug, Snafu, EnumDiscriminants)]
#[strum_discriminants(derive(IntoStaticStr))]
pub enum Error {
    #[snafu(display("TrustStore object is invalid"))]
    InvalidTrustStore {
        source: error_boundary::InvalidObject,
    },

    #[snafu(display("failed to get {secret_class} for TrustStore"))]
    GetSecretClass {
        source: stackable_operator::client::Error,
<<<<<<< HEAD
        secret_class: ObjectRef<v1alpha2::SecretClass>,
=======
        secret_class: ObjectRef<v1alpha1::SecretClass>,
>>>>>>> aa59ecd5
    },

    #[snafu(display("failed to initialize SecretClass backend for {secret_class}"))]
    InitBackend {
        source: backend::dynamic::FromClassError,
<<<<<<< HEAD
        secret_class: ObjectRef<v1alpha2::SecretClass>,
=======
        secret_class: ObjectRef<v1alpha1::SecretClass>,
>>>>>>> aa59ecd5
    },

    #[snafu(display("failed to get trust data from backend"))]
    BackendGetTrustData { source: backend::dynamic::DynError },

    #[snafu(display("TrustStore has no associated Namespace"))]
    NoTrustStoreNamespace,

    #[snafu(display("failed to convert trust data into desired format"))]
    FormatData {
        source: format::IntoFilesError,
<<<<<<< HEAD
        secret_class: ObjectRef<v1alpha2::SecretClass>,
=======
        secret_class: ObjectRef<v1alpha1::SecretClass>,
>>>>>>> aa59ecd5
    },

    #[snafu(display("failed to build owner reference to the TrustStore"))]
    BuildOwnerReference {
        source: stackable_operator::builder::meta::Error,
    },

    #[snafu(display("failed to apply target {config_map} for the TrustStore"))]
    ApplyTrustStoreConfigMap {
        source: stackable_operator::client::Error,
        config_map: ObjectRef<ConfigMap>,
    },

    #[snafu(display("failed to apply target {secret} for the TrustStore"))]
    ApplyTrustStoreSecret {
        source: stackable_operator::client::Error,
        secret: ObjectRef<Secret>,
    },
}

type Result<T, E = Error> = std::result::Result<T, E>;
impl ReconcilerError for Error {
    fn category(&self) -> &'static str {
        ErrorDiscriminants::from(self).into()
    }

    fn secondary_object(&self) -> Option<ObjectRef<stackable_operator::kube::api::DynamicObject>> {
        match self {
            Error::InvalidTrustStore { .. } => None,
            Error::GetSecretClass { secret_class, .. } => Some(secret_class.clone().erase()),
            Error::InitBackend { secret_class, .. } => Some(secret_class.clone().erase()),
            Error::BackendGetTrustData { source } => source.secondary_object(),
            Error::NoTrustStoreNamespace => None,
            Error::FormatData { secret_class, .. } => Some(secret_class.clone().erase()),
            Error::BuildOwnerReference { .. } => None,
            Error::ApplyTrustStoreConfigMap { config_map, .. } => Some(config_map.clone().erase()),
            Error::ApplyTrustStoreSecret { secret, .. } => Some(secret.clone().erase()),
        }
    }
}

struct Ctx {
    client: stackable_operator::client::Client,
}

async fn reconcile(
    truststore: Arc<DeserializeGuard<v1alpha1::TrustStore>>,
    ctx: Arc<Ctx>,
) -> Result<controller::Action> {
    let truststore = truststore
        .0
        .as_ref()
        .map_err(error_boundary::InvalidObject::clone)
        .context(InvalidTrustStoreSnafu)?;
    let secret_class_name = &truststore.spec.secret_class_name;
    let secret_class = ctx
        .client
<<<<<<< HEAD
        .get::<v1alpha2::SecretClass>(secret_class_name, &())
        .await
        .context(GetSecretClassSnafu {
            secret_class: ObjectRef::<v1alpha2::SecretClass>::new(secret_class_name),
=======
        .get::<v1alpha1::SecretClass>(secret_class_name, &())
        .await
        .context(GetSecretClassSnafu {
            secret_class: ObjectRef::<v1alpha1::SecretClass>::new(secret_class_name),
>>>>>>> aa59ecd5
        })?;
    let secret_class_ref = secret_class.to_object_ref(());
    let backend = backend::dynamic::from_class(&ctx.client, secret_class)
        .await
        .with_context(|_| InitBackendSnafu {
            secret_class: secret_class_ref.clone(),
        })?;
    let selector = TrustSelector {
        namespace: truststore
            .metadata
            .namespace
            .clone()
            .context(NoTrustStoreNamespaceSnafu)?,
    };
    let trust_data = backend
        .get_trust_data(&selector)
        .await
        .context(BackendGetTrustDataSnafu)?;
    let trust_file_contents = trust_data
        .data
        .into_files(
            truststore.spec.format,
            NamingOptions::default(),
            CompatibilityOptions::default(),
        )
        .context(FormatDataSnafu {
            secret_class: secret_class_ref,
        })?;
    let (Flattened(string_data), Flattened(binary_data)) = trust_file_contents
        .into_iter()
        // Try to put valid UTF-8 data into `string_data`, but fall back to `binary_data` otherwise
        .map(|(k, v)| match String::from_utf8(v) {
            Ok(v) => (Some((k, v)), None),
            Err(v) => (None, Some((k, ByteString(v.into_bytes())))),
        })
        .collect();

    let trust_metadata = ObjectMetaBuilder::new()
        .name_and_namespace(truststore)
        .ownerreference_from_resource(truststore, None, Some(true))
        .context(BuildOwnerReferenceSnafu)?
        .build();

    match truststore.spec.target_kind {
        v1alpha1::TrustStoreOutputType::ConfigMap => {
            let trust_cm = ConfigMap {
                metadata: trust_metadata,
                data: Some(string_data),
                binary_data: Some(binary_data),
                ..Default::default()
            };
            ctx.client
                .apply_patch(CONTROLLER_NAME, &trust_cm, &trust_cm)
                .await
                .context(ApplyTrustStoreConfigMapSnafu {
                    config_map: &trust_cm,
                })?;
        }
        v1alpha1::TrustStoreOutputType::Secret => {
            let trust_secret = Secret {
                metadata: trust_metadata,
                string_data: Some(string_data),
                data: Some(binary_data),
                ..Default::default()
            };
            ctx.client
                .apply_patch(CONTROLLER_NAME, &trust_secret, &trust_secret)
                .await
                .context(ApplyTrustStoreSecretSnafu {
                    secret: &trust_secret,
                })?;
        }
    }

    Ok(controller::Action::await_change())
}

fn error_policy(
    _obj: Arc<DeserializeGuard<v1alpha1::TrustStore>>,
    _error: &Error,
    _ctx: Arc<Ctx>,
) -> controller::Action {
    controller::Action::requeue(Duration::from_secs(5))
}<|MERGE_RESOLUTION|>--- conflicted
+++ resolved
@@ -32,11 +32,7 @@
 use crate::{
     OPERATOR_NAME,
     backend::{self, SecretBackendError, TrustSelector},
-<<<<<<< HEAD
     crd::{v1alpha1, v1alpha2},
-=======
-    crd::v1alpha1,
->>>>>>> aa59ecd5
     format::{
         self,
         well_known::{CompatibilityOptions, NamingOptions},
@@ -64,11 +60,7 @@
     controller
         .watches_stream(
             watcher(
-<<<<<<< HEAD
                 client.get_api::<DeserializeGuard<v1alpha2::SecretClass>>(&()),
-=======
-                client.get_api::<DeserializeGuard<v1alpha1::SecretClass>>(&()),
->>>>>>> aa59ecd5
                 watcher::Config::default(),
             )
             .reflect(secretclasses_writer)
@@ -132,7 +124,6 @@
         .await;
 }
 
-<<<<<<< HEAD
 /// Resolves modifications to dependencies of [`v1alpha2::SecretClass`] objects into
 /// a list of affected [`v1alpha1::TrustStore`]s.
 fn secretclass_dependency_watch_mapper<Dep: Resource, Conds>(
@@ -142,17 +133,6 @@
 ) -> impl Fn(Dep) -> Vec<ObjectRef<DeserializeGuard<v1alpha1::TrustStore>>>
 where
     Conds: IntoIterator<Item = v1alpha2::SearchNamespaceMatchCondition>,
-=======
-/// Resolves modifications to dependencies of [`v1alpha1::SecretClass`] objects into
-/// a list of affected [`v1alpha1::TrustStore`]s.
-fn secretclass_dependency_watch_mapper<Dep: Resource, Conds>(
-    truststores: reflector::Store<DeserializeGuard<v1alpha1::TrustStore>>,
-    secretclasses: reflector::Store<DeserializeGuard<v1alpha1::SecretClass>>,
-    reference_conditions: impl Copy + Fn(&v1alpha1::SecretClass, &Dep) -> Conds,
-) -> impl Fn(Dep) -> Vec<ObjectRef<DeserializeGuard<v1alpha1::TrustStore>>>
-where
-    Conds: IntoIterator<Item = v1alpha1::SearchNamespaceMatchCondition>,
->>>>>>> aa59ecd5
 {
     move |dep| {
         let potentially_matching_secretclasses =
@@ -168,13 +148,8 @@
                     })
                 })
                 .collect::<HashMap<
-<<<<<<< HEAD
                     ObjectRef<v1alpha2::SecretClass>,
                     Vec<v1alpha2::SearchNamespaceMatchCondition>,
-=======
-                    ObjectRef<v1alpha1::SecretClass>,
-                    Vec<v1alpha1::SearchNamespaceMatchCondition>,
->>>>>>> aa59ecd5
                 >>();
         truststores
             .state()
@@ -185,11 +160,7 @@
                         return false;
                     };
                     let secret_class_ref =
-<<<<<<< HEAD
                         ObjectRef::<v1alpha2::SecretClass>::new(&ts.spec.secret_class_name);
-=======
-                        ObjectRef::<v1alpha1::SecretClass>::new(&ts.spec.secret_class_name);
->>>>>>> aa59ecd5
                     potentially_matching_secretclasses
                         .get(&secret_class_ref)
                         .is_some_and(|conds| {
@@ -215,21 +186,13 @@
     #[snafu(display("failed to get {secret_class} for TrustStore"))]
     GetSecretClass {
         source: stackable_operator::client::Error,
-<<<<<<< HEAD
         secret_class: ObjectRef<v1alpha2::SecretClass>,
-=======
-        secret_class: ObjectRef<v1alpha1::SecretClass>,
->>>>>>> aa59ecd5
     },
 
     #[snafu(display("failed to initialize SecretClass backend for {secret_class}"))]
     InitBackend {
         source: backend::dynamic::FromClassError,
-<<<<<<< HEAD
         secret_class: ObjectRef<v1alpha2::SecretClass>,
-=======
-        secret_class: ObjectRef<v1alpha1::SecretClass>,
->>>>>>> aa59ecd5
     },
 
     #[snafu(display("failed to get trust data from backend"))]
@@ -241,11 +204,7 @@
     #[snafu(display("failed to convert trust data into desired format"))]
     FormatData {
         source: format::IntoFilesError,
-<<<<<<< HEAD
         secret_class: ObjectRef<v1alpha2::SecretClass>,
-=======
-        secret_class: ObjectRef<v1alpha1::SecretClass>,
->>>>>>> aa59ecd5
     },
 
     #[snafu(display("failed to build owner reference to the TrustStore"))]
@@ -303,17 +262,10 @@
     let secret_class_name = &truststore.spec.secret_class_name;
     let secret_class = ctx
         .client
-<<<<<<< HEAD
         .get::<v1alpha2::SecretClass>(secret_class_name, &())
         .await
         .context(GetSecretClassSnafu {
             secret_class: ObjectRef::<v1alpha2::SecretClass>::new(secret_class_name),
-=======
-        .get::<v1alpha1::SecretClass>(secret_class_name, &())
-        .await
-        .context(GetSecretClassSnafu {
-            secret_class: ObjectRef::<v1alpha1::SecretClass>::new(secret_class_name),
->>>>>>> aa59ecd5
         })?;
     let secret_class_ref = secret_class.to_object_ref(());
     let backend = backend::dynamic::from_class(&ctx.client, secret_class)
