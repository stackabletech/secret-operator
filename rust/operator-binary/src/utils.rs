--- conflicted
+++ resolved
@@ -235,13 +235,8 @@
     use openssl::asn1::Asn1Time;
     use time::OffsetDateTime;
 
-<<<<<<< HEAD
+    use super::{asn1time_to_offsetdatetime, iterator_try_concat_bytes};
     use crate::utils::{error_full_message, trystream_any, Flattened, FmtByteSlice};
-
-=======
->>>>>>> 12d0b177
-    use super::{asn1time_to_offsetdatetime, iterator_try_concat_bytes};
-    use crate::utils::{error_full_message, trystream_any, FmtByteSlice};
 
     #[test]
     fn fmt_hex_byte_slice() {
