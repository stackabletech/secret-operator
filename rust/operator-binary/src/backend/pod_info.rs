//! See [`PodInfo`]

use std::{
    collections::{BTreeMap, HashMap},
    net::{AddrParseError, IpAddr},
};

use futures::{StreamExt, TryStreamExt};
use snafu::{OptionExt, ResultExt, Snafu};
use stackable_operator::{
    commons::listener::{AddressType, Listener, ListenerClass, PodListeners, ServiceType},
    k8s_openapi::api::core::v1::{Node, PersistentVolumeClaim, Pod},
    kube::runtime::reflector::ObjectRef,
};

use crate::utils::trystream_any;

use super::scope::SecretScope;

const LISTENER_PVC_ANNOTATION_LISTENER_NAME: &str = "listeners.stackable.tech/listener-name";
const LISTENER_PVC_ANNOTATION_LISTENER_CLASS: &str = "listeners.stackable.tech/listener-class";

#[derive(Debug, Snafu)]
#[snafu(module)]
#[allow(clippy::large_enum_variant)]
pub enum FromPodError {
    #[snafu(display("failed to parse address {address:?}"))]
    IllegalAddress {
        source: std::net::AddrParseError,
        address: String,
    },

    #[snafu(display("pod has not yet been scheduled to a node"))]
    NoNode,

    #[snafu(display("pod has no namespace"))]
    NoNamespace,

    #[snafu(display("pod has no name"))]
    NoPodName,

    #[snafu(display("pod has no uid"))]
    NoPodUid,

    #[snafu(display("failed to get {node}"))]
    GetNode {
        source: stackable_operator::client::Error,
        node: ObjectRef<Node>,
    },

    #[snafu(display("pod has no listener volume {listener_volume}"))]
    GetListenerVolume { listener_volume: String },

    #[snafu(display("failed to get listener PVC {listener_pvc} for volume {listener_volume}"))]
    GetListenerPvc {
        source: stackable_operator::client::Error,
        listener_volume: String,
        listener_pvc: ObjectRef<PersistentVolumeClaim>,
    },

    #[snafu(display("failed to get {listener} for volume {listener_volume}"))]
    GetListener {
        source: stackable_operator::client::Error,
        listener_volume: String,
        listener: ObjectRef<Listener>,
    },

    #[snafu(display("failed to get {listener_class} for volume {listener_volume}"))]
    GetListenerClass {
        source: stackable_operator::client::Error,
        listener_volume: String,
        listener_class: ObjectRef<ListenerClass>,
    },

    #[snafu(display("{listener} has no class for volume {listener_volume}"))]
    ListenerHasNoClass {
        listener_volume: String,
        listener: ObjectRef<Listener>,
    },

    #[snafu(display(
        "{listener_pvc} has no listener or listener class for volume {listener_volume}"
    ))]
    UnresolvableListenerPvc {
        listener_volume: String,
        listener_pvc: ObjectRef<PersistentVolumeClaim>,
    },

    #[snafu(display("failed to get {pod_listeners} for {pod}"))]
    GetPodListeners {
        source: stackable_operator::client::Error,
        pod_listeners: ObjectRef<PodListeners>,
        pod: ObjectRef<Pod>,
    },

    #[snafu(display("{pod_listeners} has no addresses for listener {listener} yet"))]
    NoPodListenerAddresses {
        pod_listeners: ObjectRef<PodListeners>,
        listener: String,
    },
}

/// Validated metadata about a scheduled [`Pod`]
#[derive(Debug)]
pub struct PodInfo {
    pub pod_ips: Vec<IpAddr>,
    pub service_name: Option<String>,
    pub node_name: String,
    pub node_ips: Vec<IpAddr>,
    pub listener_addresses: HashMap<String, Vec<Address>>,
    pub scheduling: SchedulingPodInfo,
}

impl PodInfo {
    pub async fn from_pod(
        client: &stackable_operator::client::Client,
        pod: Pod,
        scopes: &[SecretScope],
    ) -> Result<Self, FromPodError> {
        use from_pod_error::*;
        let node_name = pod
            .spec
            .as_ref()
            .and_then(|spec| spec.node_name.clone())
            .context(NoNodeSnafu)?;
        let node = client
            .get::<Node>(&node_name, &())
            .await
            .with_context(|_| GetNodeSnafu {
                node: ObjectRef::new(&node_name),
            })?;
        let scheduling = SchedulingPodInfo::from_pod(client, &pod, scopes).await?;
        let listener_addresses = if !scheduling.volume_listener_names.is_empty() {
            pod_listener_addresses(client, &pod, &scheduling, scopes).await?
        } else {
            // We don't care about the listener addresses if there is no listener scope, so we can save the API call
            HashMap::new()
        };
        Ok(Self {
            // This will generally be empty, since Kubernetes assigns pod IPs *after* CSI plugins are successful
            pod_ips: pod
                .status
                .iter()
                .flat_map(|status| &status.pod_ips)
                .flatten()
                .flat_map(|ip| ip.ip.as_deref())
                .map(|ip| {
                    ip.parse()
                        .context(from_pod_error::IllegalAddressSnafu { address: ip })
                })
                .collect::<Result<_, _>>()?,
            service_name: pod.spec.as_ref().and_then(|spec| spec.subdomain.clone()),
            node_name,
            node_ips: node
                .status
                .iter()
                .flat_map(|status| status.addresses.as_deref())
                .flatten()
                .filter(|addr| addr.type_ == "ExternalIP" || addr.type_ == "InternalIP")
                .map(|ip| {
                    ip.address
                        .parse()
                        .context(from_pod_error::IllegalAddressSnafu {
                            address: &ip.address,
                        })
                })
                .collect::<Result<_, _>>()?,
            listener_addresses,
            scheduling,
        })
    }
}

#[derive(Debug, Clone)]
pub enum Address {
    Dns(String),
    Ip(IpAddr),
}
impl TryFrom<(AddressType, &str)> for Address {
    type Error = AddrParseError;

    fn try_from((ty, address): (AddressType, &str)) -> Result<Self, Self::Error> {
        Ok(match ty {
            AddressType::Hostname => Address::Dns(address.to_string()),
            AddressType::Ip => Address::Ip(address.parse()?),
        })
    }
}

/// Validated metadata about a pod that may or may not be scheduled yet.
#[derive(Debug)]
pub struct SchedulingPodInfo {
    pub namespace: String,
<<<<<<< HEAD
=======

>>>>>>> 924efd88
    /// Map from volume names to Listener names.
    pub volume_listener_names: HashMap<String, String>,

    /// Whether the secret has a node or _node-equivalent_ scope.
    ///
    /// An example of a node-equivalent scope is a listener scope that refers to a node-scoped listener.
    pub has_node_scope: bool,
}

impl SchedulingPodInfo {
    pub async fn from_pod(
        client: &stackable_operator::client::Client,
        pod: &Pod,
        scopes: &[SecretScope],
    ) -> Result<Self, FromPodError> {
        use from_pod_error::*;
        let pod_name = pod.metadata.name.clone().context(NoPodNameSnafu)?;
        let namespace = pod.metadata.namespace.clone().context(NoNamespaceSnafu)?;
        let volume_pvc_names = pod
            .spec
            .iter()
            .flat_map(|ps| &ps.volumes)
            .flatten()
            .filter_map(|vol| {
                Some((
                    vol.name.clone(),
                    if vol.ephemeral.is_some() {
                        format!("{}-{}", pod_name, vol.name)
                    } else {
                        vol.persistent_volume_claim.as_ref()?.claim_name.clone()
                    },
                ))
            })
            .collect::<HashMap<_, _>>();
        let volume_listener_pvcs = futures::stream::iter(scopes)
            .filter_map(|scope| async move {
                match scope {
                    SecretScope::ListenerVolume { name } => Some(name),
                    _ => None,
                }
            })
            .map(|listener_volume| {
                Ok((
                    listener_volume,
                    volume_pvc_names
                        .get(listener_volume)
                        .context(GetListenerVolumeSnafu { listener_volume })?,
                ))
            })
            .and_then(|(listener_volume, pvc_name)| {
                let namespace = &namespace;
                async move {
                    let pvc = client
                        .get::<PersistentVolumeClaim>(pvc_name, namespace)
                        .await
                        .context(GetListenerPvcSnafu {
                            listener_volume,
                            listener_pvc: ObjectRef::<PersistentVolumeClaim>::new(pvc_name)
                                .within(namespace),
                        })?;
                    Ok((listener_volume, pvc_name, pvc))
                }
            })
            .try_collect::<Vec<_>>()
            .await?;
        let volume_listener_names = volume_listener_pvcs
            .iter()
            .map(|(listener_volume, pvc_name, pvc)| {
                let listener_name = pvc
                    .metadata
                    .annotations
                    .as_ref()
                    .and_then(|ann| ann.get(LISTENER_PVC_ANNOTATION_LISTENER_NAME))
                    .unwrap_or(pvc_name);
                (listener_volume.to_string(), listener_name.to_string())
            })
            .collect::<HashMap<_, _>>();
        let has_node_scope = scopes.contains(&SecretScope::Node)
            || trystream_any(futures::stream::iter(volume_listener_pvcs).then(
                |(listener_volume, _, pvc)| {
                    listener_pvc_is_node_scoped(client, &namespace, listener_volume, pvc)
                },
            ))
            .await?;
        Ok(SchedulingPodInfo {
            volume_listener_names,
            has_node_scope,
            namespace,
        })
    }
}

async fn listener_pvc_is_node_scoped(
    client: &stackable_operator::client::Client,
    namespace: &str,
    listener_volume: &str,
    pvc: PersistentVolumeClaim,
) -> Result<bool, FromPodError> {
    use from_pod_error::*;
    let empty = BTreeMap::new();
    let pvc_annotations = pvc.metadata.annotations.as_ref().unwrap_or(&empty);
    let listener: Listener;
    let listener_class_name = if let Some(cn) =
        pvc_annotations.get(LISTENER_PVC_ANNOTATION_LISTENER_CLASS)
    {
        cn
    } else if let Some(listener_name) = pvc_annotations.get(LISTENER_PVC_ANNOTATION_LISTENER_NAME) {
        listener = client
            .get::<Listener>(listener_name, namespace)
            .await
            .context(GetListenerSnafu {
                listener_volume,
                listener: ObjectRef::<Listener>::new(listener_name).within(namespace),
            })?;
        listener
            .spec
            .class_name
            .as_deref()
            .context(ListenerHasNoClassSnafu {
                listener_volume,
                listener: ObjectRef::from_obj(&listener),
            })?
    } else {
        return UnresolvableListenerPvcSnafu {
            listener_volume,
            listener_pvc: ObjectRef::from_obj(&pvc),
        }
        .fail();
    };
    let listener_class = client
        .get::<ListenerClass>(listener_class_name, &())
        .await
        .context(GetListenerClassSnafu {
            listener_volume,
            listener_class: ObjectRef::<ListenerClass>::new(listener_class_name),
        })?;
    Ok(listener_class.spec.service_type == ServiceType::NodePort)
}

async fn pod_listener_addresses(
    client: &stackable_operator::client::Client,
    pod: &Pod,
    pod_info: &SchedulingPodInfo,
    scopes: &[SecretScope],
) -> Result<HashMap<String, Vec<Address>>, FromPodError> {
    use from_pod_error::*;
    let pod_listeners_name = format!(
        "pod-{}",
        pod.metadata.uid.as_deref().context(NoPodUidSnafu)?
    );
    let listeners = client
        .get::<PodListeners>(&pod_listeners_name, &pod_info.namespace)
        .await
        .context(GetPodListenersSnafu {
            pod_listeners: ObjectRef::<PodListeners>::new(&pod_listeners_name)
                .within(&pod_info.namespace),
            pod: ObjectRef::from_obj(pod),
        })?;
    let listeners_ref = ObjectRef::from_obj(&listeners);
    scopes
        .iter()
        .filter_map(|scope| match scope {
            SecretScope::ListenerVolume { name } => Some(name),
            _ => None,
        })
        .map(|listener| {
            let addresses = listeners
                .spec
                .listeners
                .get(listener)
                .and_then(|ingresses| ingresses.ingress_addresses.as_ref())
                .context(NoPodListenerAddressesSnafu {
                    pod_listeners: listeners_ref.clone(),
                    listener,
                })?;
            Ok((
                listener.clone(),
                addresses
                    .iter()
                    .map(|ingr| {
                        (ingr.address_type, &*ingr.address).try_into().context(
                            IllegalAddressSnafu {
                                address: &ingr.address,
                            },
                        )
                    })
                    .collect::<Result<Vec<_>, FromPodError>>()?,
            ))
        })
        .collect::<Result<HashMap<_, _>, FromPodError>>()
}<|MERGE_RESOLUTION|>--- conflicted
+++ resolved
@@ -191,10 +191,7 @@
 #[derive(Debug)]
 pub struct SchedulingPodInfo {
     pub namespace: String,
-<<<<<<< HEAD
-=======
-
->>>>>>> 924efd88
+
     /// Map from volume names to Listener names.
     pub volume_listener_names: HashMap<String, String>,
 
