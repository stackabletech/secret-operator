//! Queries the Kubernetes API for predefined [`Secret`] objects

use std::collections::{BTreeMap, HashSet};

use async_trait::async_trait;
use kube_runtime::reflector::ObjectRef;
use snafu::{OptionExt, ResultExt, Snafu};
use stackable_operator::{
    k8s_openapi::{
<<<<<<< HEAD
        api::core::v1::{ConfigMap, Secret},
        apimachinery::pkg::apis::meta::v1::LabelSelector,
        ByteString,
=======
        ByteString, api::core::v1::Secret, apimachinery::pkg::apis::meta::v1::LabelSelector,
>>>>>>> cab0ff2b
    },
    kube::api::ListParams,
    kvp::{LabelError, LabelSelectorExt, Labels},
};

use super::{
    SecretBackend, SecretBackendError, SecretContents, SecretVolumeSelector,
    pod_info::{PodInfo, SchedulingPodInfo},
    scope::SecretScope,
<<<<<<< HEAD
    SecretBackend, SecretBackendError, SecretContents, SecretVolumeSelector, TrustSelector,
=======
>>>>>>> cab0ff2b
};
use crate::{crd::SearchNamespace, format::SecretData, utils::Unloggable};

const LABEL_CLASS: &str = "secrets.stackable.tech/class";
pub(super) const LABEL_SCOPE_NODE: &str = "secrets.stackable.tech/node";
const LABEL_SCOPE_POD: &str = "secrets.stackable.tech/pod";
const LABEL_SCOPE_SERVICE: &str = "secrets.stackable.tech/service";
const LABEL_SCOPE_LISTENER: &str = "secrets.stackable.tech/listener";

#[derive(Debug, Snafu)]
pub enum Error {
    #[snafu(display("failed to build Secret selector"))]
    SecretSelector {
        source: stackable_operator::kvp::SelectorError,
    },

    #[snafu(display("failed to query for secrets"))]
    SecretQuery {
        source: stackable_operator::client::Error,
    },

    #[snafu(display("no Secrets matched label selector {label_selector:?}"))]
    NoSecret { label_selector: String },

    #[snafu(display("failed to find Listener name for volume {listener_volume}"))]
    NoListener { listener_volume: String },

    #[snafu(display("failed to build label"))]
    BuildLabel { source: LabelError },

    #[snafu(display("no trust store ConfigMap is configured for this backend"))]
    NoTrustStore,

    #[snafu(display("failed to query for trust store source {configmap}"))]
    GetTrustStore {
        source: stackable_operator::client::Error,
        configmap: ObjectRef<ConfigMap>,
    },
}

impl SecretBackendError for Error {
    fn grpc_code(&self) -> tonic::Code {
        match self {
            Error::SecretSelector { .. } => tonic::Code::FailedPrecondition,
            Error::SecretQuery { .. } => tonic::Code::FailedPrecondition,
            Error::NoSecret { .. } => tonic::Code::FailedPrecondition,
            Error::NoListener { .. } => tonic::Code::FailedPrecondition,
            Error::BuildLabel { .. } => tonic::Code::FailedPrecondition,
            Error::NoTrustStore => tonic::Code::FailedPrecondition,
            Error::GetTrustStore { .. } => tonic::Code::Internal,
        }
    }

    fn secondary_object(&self) -> Option<ObjectRef<stackable_operator::kube::api::DynamicObject>> {
        match self {
            Error::SecretSelector { .. } => None,
            Error::SecretQuery { .. } => None,
            Error::NoSecret { .. } => None,
            Error::NoListener { .. } => None,
            Error::BuildLabel { .. } => None,
            Error::NoTrustStore => None,
            Error::GetTrustStore { configmap, .. } => Some(configmap.clone().erase()),
        }
    }
}

#[derive(Debug)]
pub struct K8sSearch {
    // Not secret per se, but isn't Debug: https://github.com/stackabletech/secret-operator/issues/411
    pub client: Unloggable<stackable_operator::client::Client>,
    pub search_namespace: SearchNamespace,
    pub trust_store_config_map_name: Option<String>,
}

#[async_trait]
impl SecretBackend for K8sSearch {
    type Error = Error;

    async fn get_secret_data(
        &self,
        selector: &SecretVolumeSelector,
        pod_info: PodInfo,
    ) -> Result<SecretContents, Self::Error> {
        let label_selector =
            build_label_selector_query(selector, LabelSelectorPodInfo::Scheduled(&pod_info))?;
        let secret = self
            .client
            .list::<Secret>(
                self.search_namespace.resolve(&selector.namespace),
                &ListParams::default().labels(&label_selector),
            )
            .await
            .context(SecretQuerySnafu)?
            .into_iter()
            .next()
            .context(NoSecretSnafu { label_selector })?;
        Ok(SecretContents::new(SecretData::Unknown(
            secret
                .data
                .unwrap_or_default()
                .into_iter()
                .map(|(k, ByteString(v))| (k, v))
                .collect(),
        )))
    }

    async fn get_trust_data(
        &self,
        selector: &TrustSelector,
    ) -> Result<SecretContents, Self::Error> {
        let cm_name = self
            .trust_store_config_map_name
            .as_deref()
            .context(NoTrustStoreSnafu)?;
        let cm_ns = self.search_namespace.resolve(&selector.namespace);
        let cm = self
            .client
            .get::<ConfigMap>(cm_name, cm_ns)
            .await
            .with_context(|_| GetTrustStoreSnafu {
                configmap: ObjectRef::<ConfigMap>::new(cm_name).within(cm_ns),
            })?;
        let binary_data = cm
            .binary_data
            .unwrap_or_default()
            .into_iter()
            .map(|(k, ByteString(v))| (k, v));
        let str_data = cm
            .data
            .unwrap_or_default()
            .into_iter()
            .map(|(k, v)| (k, v.into_bytes()));
        Ok(SecretContents::new(SecretData::Unknown(
            binary_data.chain(str_data).collect(),
        )))
    }

    async fn get_qualified_node_names(
        &self,
        selector: &SecretVolumeSelector,
        pod_info: SchedulingPodInfo,
    ) -> Result<Option<HashSet<String>>, Self::Error> {
        if pod_info.has_node_scope {
            let label_selector =
                build_label_selector_query(selector, LabelSelectorPodInfo::Scheduling(&pod_info))?;
            Ok(Some(
                self.client
                    .list::<Secret>(
                        self.search_namespace.resolve(&selector.namespace),
                        &ListParams::default().labels(&label_selector),
                    )
                    .await
                    .context(SecretQuerySnafu)?
                    .into_iter()
                    .filter_map(|secret| secret.metadata.labels?.remove(LABEL_SCOPE_NODE))
                    .collect(),
            ))
        } else {
            Ok(None)
        }
    }
}

enum LabelSelectorPodInfo<'a> {
    Scheduling(&'a SchedulingPodInfo),
    Scheduled(&'a PodInfo),
}

fn build_label_selector_query(
    vol_selector: &SecretVolumeSelector,
    pod_info: LabelSelectorPodInfo,
) -> Result<String, Error> {
    let mut labels: Labels =
        BTreeMap::from([(LABEL_CLASS.to_string(), vol_selector.class.to_string())])
            .try_into()
            .context(BuildLabelSnafu)?;
    let mut listener_i = 0;
    // Only include node selector once we are scheduled,
    // until then we use the query to decide where scheduling should be possible!
    if let LabelSelectorPodInfo::Scheduled(pod_info) = pod_info {
        // k8sSearch doesn't take the scope's resolved addresses into account, so we need to check whether
        // Listener scopes also imply Node
        if pod_info.scheduling.has_node_scope {
            labels
                .parse_insert((LABEL_SCOPE_NODE.to_string(), pod_info.node_name.clone()))
                .context(BuildLabelSnafu)?;
        }
    }
    let scheduling_pod_info = match pod_info {
        LabelSelectorPodInfo::Scheduling(spi) => spi,
        LabelSelectorPodInfo::Scheduled(pi) => &pi.scheduling,
    };
    for scope in &vol_selector.scope {
        match scope {
            SecretScope::Node => {
                // already checked `pod_info.has_node_scope`, which also takes node listeners into account
            }
            SecretScope::Pod => {
                labels
                    .parse_insert((LABEL_SCOPE_POD.to_string(), vol_selector.pod.clone()))
                    .context(BuildLabelSnafu)?;
            }
            SecretScope::Service { name } => {
                labels
                    .parse_insert((LABEL_SCOPE_SERVICE.to_string(), name.clone()))
                    .context(BuildLabelSnafu)?;
            }
            SecretScope::ListenerVolume { name } => {
                labels
                    .parse_insert((
                        format!("{LABEL_SCOPE_LISTENER}.{listener_i}"),
                        scheduling_pod_info
                            .volume_listener_names
                            .get(name)
                            .context(NoListenerSnafu {
                                listener_volume: name,
                            })?
                            .clone(),
                    ))
                    .context(BuildLabelSnafu)?;
                listener_i += 1;
            }
        }
    }
    let label_selector = LabelSelector {
        match_expressions: None,
        match_labels: Some(labels.into()),
    };

    label_selector
        .to_query_string()
        .context(SecretSelectorSnafu)
}<|MERGE_RESOLUTION|>--- conflicted
+++ resolved
@@ -7,26 +7,18 @@
 use snafu::{OptionExt, ResultExt, Snafu};
 use stackable_operator::{
     k8s_openapi::{
-<<<<<<< HEAD
+        ByteString,
         api::core::v1::{ConfigMap, Secret},
         apimachinery::pkg::apis::meta::v1::LabelSelector,
-        ByteString,
-=======
-        ByteString, api::core::v1::Secret, apimachinery::pkg::apis::meta::v1::LabelSelector,
->>>>>>> cab0ff2b
     },
     kube::api::ListParams,
     kvp::{LabelError, LabelSelectorExt, Labels},
 };
 
 use super::{
-    SecretBackend, SecretBackendError, SecretContents, SecretVolumeSelector,
+    SecretBackend, SecretBackendError, SecretContents, SecretVolumeSelector, TrustSelector,
     pod_info::{PodInfo, SchedulingPodInfo},
     scope::SecretScope,
-<<<<<<< HEAD
-    SecretBackend, SecretBackendError, SecretContents, SecretVolumeSelector, TrustSelector,
-=======
->>>>>>> cab0ff2b
 };
 use crate::{crd::SearchNamespace, format::SecretData, utils::Unloggable};
 
