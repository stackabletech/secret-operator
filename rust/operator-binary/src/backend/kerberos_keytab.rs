--- conflicted
+++ resolved
@@ -61,11 +61,7 @@
 pub struct KerberosProfile {
     pub realm_name: Hostname,
     pub kdc: Hostname,
-<<<<<<< HEAD
     pub admin: KerberosKeytabBackendAdmin,
-=======
-    pub kadmin_server: Hostname,
->>>>>>> 016cc5ca
 }
 
 pub struct KerberosKeytab {
@@ -129,19 +125,15 @@
                 KerberosProfile {
                     realm_name,
                     kdc,
-<<<<<<< HEAD
                     admin,
-=======
-                    kadmin_server,
->>>>>>> 016cc5ca
                 },
             admin_keytab,
             admin_principal,
         } = self;
 
         let admin_server_clause = match admin {
-            KerberosKeytabBackendAdmin::Mit { admin_server } => {
-                format!("  admin_server = {admin_server}")
+            KerberosKeytabBackendAdmin::Mit { kadmin_server } => {
+                format!("  admin_server = {kadmin_server}")
             }
             KerberosKeytabBackendAdmin::ActiveDirectory { .. } => String::new(),
         };
@@ -158,11 +150,7 @@
 [realms]
 {realm_name} = {{
   kdc = {kdc}
-<<<<<<< HEAD
 {admin_server_clause}
-=======
-  admin_server = {kadmin_server}
->>>>>>> 016cc5ca
 }}
 
 [domain_realm]
