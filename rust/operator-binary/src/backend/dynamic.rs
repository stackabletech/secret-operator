--- conflicted
+++ resolved
@@ -5,13 +5,9 @@
 use stackable_operator::kube::runtime::reflector::ObjectRef;
 use std::{collections::HashSet, fmt::Display};
 
-<<<<<<< HEAD
 use super::{
-    kerberos_keytab::KerberosProfile, pod_info::PodInfo, SecretBackend, SecretBackendError,
+    tls, kerberos_keytab::KerberosProfile, pod_info::PodInfo, SecretBackend, SecretBackendError,
 };
-=======
-use super::{pod_info::PodInfo, tls, SecretBackend, SecretBackendError, SecretVolumeSelector};
->>>>>>> 827d9b2d
 use crate::crd::{self, SecretClass};
 
 #[derive(Debug)]
@@ -70,8 +66,7 @@
 #[snafu(module)]
 pub enum FromClassError {
     #[snafu(display("failed to initialize TLS backend"), context(false))]
-<<<<<<< HEAD
-    Tls { source: super::tls::Error },
+    Tls { source: tls::Error },
     #[snafu(
         display("failed to initialize Kerberos Keytab backend"),
         context(false)
@@ -79,9 +74,6 @@
     KerberosKeytab {
         source: super::kerberos_keytab::Error,
     },
-=======
-    Tls { source: tls::Error },
->>>>>>> 827d9b2d
 }
 
 impl SecretBackendError for FromClassError {
