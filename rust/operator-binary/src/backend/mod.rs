//! Collects or generates secret data based on the request in the Kubernetes `Volume` definition

pub mod dynamic;
pub mod k8s_search;
pub mod kerberos_keytab;
pub mod pod_info;
pub mod scope;
pub mod tls;

use async_trait::async_trait;
use serde::{Deserialize, Deserializer};
use stackable_operator::k8s_openapi::chrono::{DateTime, FixedOffset};
use std::{collections::HashSet, convert::Infallible, time::Duration};

pub use dynamic::Dynamic;
pub use k8s_search::K8sSearch;
pub use kerberos_keytab::KerberosKeytab;
pub use tls::TlsGenerate;

use pod_info::Address;
use scope::SecretScope;

use crate::format::{SecretData, SecretFormat};

/// Configuration provided by the `Volume` selecting what secret data should be provided
///
/// Fields beginning with `csi.storage.k8s.io/` are provided by the Kubelet
#[derive(Deserialize, Debug)]
pub struct SecretVolumeSelector {
    /// What kind of secret should be used
    #[serde(rename = "secrets.stackable.tech/class")]
    pub class: String,
    /// Scopes define what the secret identifies about a pod
    ///
    /// Currently supported scopes:
    /// - `pod` - The name and address of the pod itself
    /// - `node` - The Kubernetes `Node` that the pod is running on
    /// - `service` - A Kubernetes `Service` that the pod is participating in, this takes the name of the service in the format `service=foo`
    ///
    /// Multiple scopes are supported, these should be provided in a comma-separated list (for example: `pod,node`)
    #[serde(
        rename = "secrets.stackable.tech/scope",
        default,
        deserialize_with = "SecretScope::deserialize_vec"
    )]
    pub scope: Vec<scope::SecretScope>,
    /// The name of the `Pod`, provided by Kubelet
    #[serde(rename = "csi.storage.k8s.io/pod.name")]
    pub pod: String,
    /// The name of the `Pod`'s `Namespace`, provided by Kubelet
    #[serde(rename = "csi.storage.k8s.io/pod.namespace")]
    pub namespace: String,
    /// The desired format of the mounted secrets
    ///
    /// Currently supported formats:
    /// - `tls-pem` - A Kubernetes-style triple of PEM-encoded certificate files (`tls.crt`, `tls.key`, `ca.crt`).
    /// - `tls-pkcs12` - A PKCS#12 key store named `keystore.p12` and truststore named `truststore.p12`.
    /// - `kerberos` - A Kerberos keytab named `keytab`, along with a `krb5.conf`.
    ///
    /// Defaults to passing through the native format of the secret backend.
    #[serde(
        rename = "secrets.stackable.tech/format",
        deserialize_with = "SecretVolumeSelector::deserialize_some",
        default
    )]
    pub format: Option<SecretFormat>,

    /// The Kerberos service names (`SERVICE_NAME/hostname@realm`)
    #[serde(
        rename = "secrets.stackable.tech/kerberos.service.names",
        deserialize_with = "SecretVolumeSelector::deserialize_str_vec",
        default = "SecretVolumeSelector::default_kerberos_service_names"
    )]
    pub kerberos_service_names: Vec<String>,

<<<<<<< HEAD
    /// The TLS cert lifetime (`1d`, `7d`, `1m` or `1y`)
    #[serde(
        rename = "secrets.stackable.tech/autotls.cert.lifetime",
        deserialize_with = "SecretVolumeSelector::deserialize_some_humantime",
        default
    )]
    pub autotls_cert_lifetime: Option<Duration>,
=======
    /// The password used to encrypt the TLS PKCS#12 keystore
    ///
    /// Required for some applications that misbehave with blank keystore passwords (such as Hadoop).
    /// Has no effect if `format` is not `tls-pkcs12`.
    #[serde(
        rename = "secrets.stackable.tech/format.compatibility.tls-pkcs12.password",
        deserialize_with = "SecretVolumeSelector::deserialize_some",
        default
    )]
    pub compat_tls_pkcs12_password: Option<String>,
>>>>>>> 7ceb17f3
}

impl SecretVolumeSelector {
    /// Returns all addresses associated with a certain [`SecretScope`]
    fn scope_addresses<'a>(
        &'a self,
        pod_info: &'a pod_info::PodInfo,
        scope: &scope::SecretScope,
    ) -> Vec<Address> {
        match scope {
            scope::SecretScope::Node => {
                let mut addrs = vec![Address::Dns(pod_info.node_name.clone())];
                addrs.extend(pod_info.node_ips.iter().copied().map(Address::Ip));
                addrs
            }
            scope::SecretScope::Pod => {
                let mut addrs = Vec::new();
                if let Some(svc_name) = &pod_info.service_name {
                    addrs.push(Address::Dns(format!(
                        "{}.{}.svc.cluster.local",
                        svc_name, self.namespace
                    )));
                    addrs.push(Address::Dns(format!(
                        "{}.{}.{}.svc.cluster.local",
                        self.pod, svc_name, self.namespace
                    )));
                }
                addrs.extend(pod_info.pod_ips.iter().copied().map(Address::Ip));
                addrs
            }
            scope::SecretScope::Service { name } => vec![Address::Dns(format!(
                "{}.{}.svc.cluster.local",
                name, self.namespace
            ))],
        }
    }

    fn default_kerberos_service_names() -> Vec<String> {
        vec!["HTTP".to_string()]
    }

    fn deserialize_some<'de, D: Deserializer<'de>, T: Deserialize<'de>>(
        de: D,
    ) -> Result<Option<T>, D::Error> {
        T::deserialize(de).map(Some)
    }

    fn deserialize_some_humantime<'de, D: Deserializer<'de>, T: Deserialize<'de>>(
        de: D,
    ) -> Result<Option<T>, D::Error>
    where
        humantime_serde::Serde<T>: Deserialize<'de>,
    {
        humantime_serde::deserialize(de).map(Some)
    }

    fn deserialize_str_vec<'de, D: Deserializer<'de>>(de: D) -> Result<Vec<String>, D::Error> {
        let full_str = String::deserialize(de)?;
        Ok(full_str.split(',').map(str::to_string).collect())
    }
}

#[derive(Debug)]
pub struct SecretContents {
    pub data: SecretData,
    pub expires_after: Option<DateTime<FixedOffset>>,
}

impl SecretContents {
    fn new(data: SecretData) -> Self {
        Self {
            data,
            expires_after: None,
        }
    }

    fn expires_after(mut self, deadline: DateTime<FixedOffset>) -> Self {
        self.expires_after = Some(deadline);
        self
    }
}

/// This trait needs to be implemented by all secret providers.
/// It gets the pod information as well as volume definition and has to
/// return any number of files.
#[async_trait]
pub trait SecretBackend: Send + Sync {
    type Error: SecretBackendError;

    /// Provision or load secret data from the source.
    async fn get_secret_data(
        &self,
        selector: &SecretVolumeSelector,
        pod_info: pod_info::PodInfo,
    ) -> Result<SecretContents, Self::Error>;

    /// Try to predict which nodes would be able to provision this secret.
    ///
    /// Should return `None` if no constraints apply, `Some(HashSet::new())` is interpreted as "no nodes match the given constraints".
    ///
    /// The default stub implementation assumes that no constraints apply.
    async fn get_qualified_node_names(
        &self,
        selector: &SecretVolumeSelector,
    ) -> Result<Option<HashSet<String>>, Self::Error> {
        // selector is unused in the stub implementation, but should still be used in all "real" impls
        let _ = selector;
        Ok(None)
    }
}

pub trait SecretBackendError: std::error::Error + Send + Sync + 'static {
    fn grpc_code(&self) -> tonic::Code;
}

impl SecretBackendError for Infallible {
    fn grpc_code(&self) -> tonic::Code {
        match *self {}
    }
}<|MERGE_RESOLUTION|>--- conflicted
+++ resolved
@@ -73,7 +73,17 @@
     )]
     pub kerberos_service_names: Vec<String>,
 
-<<<<<<< HEAD
+    /// The password used to encrypt the TLS PKCS#12 keystore
+    ///
+    /// Required for some applications that misbehave with blank keystore passwords (such as Hadoop).
+    /// Has no effect if `format` is not `tls-pkcs12`.
+    #[serde(
+        rename = "secrets.stackable.tech/format.compatibility.tls-pkcs12.password",
+        deserialize_with = "SecretVolumeSelector::deserialize_some",
+        default
+    )]
+    pub compat_tls_pkcs12_password: Option<String>,
+
     /// The TLS cert lifetime (`1d`, `7d`, `1m` or `1y`)
     #[serde(
         rename = "secrets.stackable.tech/autotls.cert.lifetime",
@@ -81,18 +91,6 @@
         default
     )]
     pub autotls_cert_lifetime: Option<Duration>,
-=======
-    /// The password used to encrypt the TLS PKCS#12 keystore
-    ///
-    /// Required for some applications that misbehave with blank keystore passwords (such as Hadoop).
-    /// Has no effect if `format` is not `tls-pkcs12`.
-    #[serde(
-        rename = "secrets.stackable.tech/format.compatibility.tls-pkcs12.password",
-        deserialize_with = "SecretVolumeSelector::deserialize_some",
-        default
-    )]
-    pub compat_tls_pkcs12_password: Option<String>,
->>>>>>> 7ceb17f3
 }
 
 impl SecretVolumeSelector {
