//! Collects or generates secret data based on the request in the Kubernetes `Volume` definition

pub mod dynamic;
pub mod k8s_search;
pub mod kerberos_keytab;
pub mod pod_info;
pub mod scope;
pub mod tls;

use async_trait::async_trait;
<<<<<<< HEAD
use serde::{Deserialize, Deserializer};
use std::{collections::HashMap, convert::Infallible, path::PathBuf};
=======
use serde::Deserialize;
use stackable_operator::k8s_openapi::chrono::{DateTime, FixedOffset};
use std::{
    collections::{HashMap, HashSet},
    convert::Infallible,
    path::PathBuf,
};
>>>>>>> 827d9b2d

pub use dynamic::Dynamic;
pub use k8s_search::K8sSearch;
pub use kerberos_keytab::KerberosKeytab;
pub use tls::TlsGenerate;

use pod_info::Address;
use scope::SecretScope;

/// Configuration provided by the `Volume` selecting what secret data should be provided
///
/// Fields beginning with `csi.storage.k8s.io/` are provided by the Kubelet
#[derive(Deserialize, Debug)]
pub struct SecretVolumeSelector {
    /// What kind of secret should be used
    #[serde(rename = "secrets.stackable.tech/class")]
    pub class: String,
    /// Scopes define what the secret identifies about a pod
    ///
    /// Currently supported scopes:
    /// - `pod` - The name and address of the pod itself
    /// - `node` - The Kubernetes `Node` that the pod is running on
    /// - `service` - A Kubernetes `Service` that the pod is participating in, this takes the name of the service in the format `service=foo`
    ///
    /// Multiple scopes are supported, these should be provided in a comma-separated list (for example: `pod,node`)
    #[serde(
        rename = "secrets.stackable.tech/scope",
        default,
        deserialize_with = "SecretScope::deserialize_vec"
    )]
    pub scope: Vec<scope::SecretScope>,
    /// The name of the `Pod`, provided by Kubelet
    #[serde(rename = "csi.storage.k8s.io/pod.name")]
    pub pod: String,
    /// The name of the `Pod`'s `Namespace`, provided by Kubelet
    #[serde(rename = "csi.storage.k8s.io/pod.namespace")]
    pub namespace: String,

    #[serde(
        rename = "secrets.stackable.tech/kerberos.service.names",
        default = "SecretVolumeSelector::default_kerberos_service_names",
        deserialize_with = "SecretVolumeSelector::deserialize_str_vec"
    )]
    pub kerberos_service_names: Vec<String>,
}

impl SecretVolumeSelector {
    /// Returns all addresses associated with a certain [`SecretScope`]
    fn scope_addresses<'a>(
        &'a self,
        pod_info: &'a pod_info::PodInfo,
        scope: &scope::SecretScope,
    ) -> Vec<Address> {
        match scope {
            scope::SecretScope::Node => {
                let mut addrs = vec![Address::Dns(pod_info.node_name.clone())];
                addrs.extend(pod_info.node_ips.iter().copied().map(Address::Ip));
                addrs
            }
            scope::SecretScope::Pod => {
                let mut addrs = Vec::new();
                if let Some(svc_name) = &pod_info.service_name {
                    addrs.push(Address::Dns(format!(
                        "{}.{}.svc.cluster.local",
                        svc_name, self.namespace
                    )));
                    addrs.push(Address::Dns(format!(
                        "{}.{}.{}.svc.cluster.local",
                        self.pod, svc_name, self.namespace
                    )));
                }
                addrs.extend(pod_info.pod_ips.iter().copied().map(Address::Ip));
                addrs
            }
            scope::SecretScope::Service { name } => vec![Address::Dns(format!(
                "{}.{}.svc.cluster.local",
                name, self.namespace
            ))],
        }
    }

    fn default_kerberos_service_names() -> Vec<String> {
        vec!["HTTP".to_string()]
    }

    fn deserialize_str_vec<'de, D: Deserializer<'de>>(de: D) -> Result<Vec<String>, D::Error> {
        let full_str = String::deserialize(de)?;
        Ok(full_str.split(',').map(str::to_string).collect())
    }
}

type SecretFiles = HashMap<PathBuf, Vec<u8>>;

#[derive(Default, Debug)]
pub struct SecretContents {
    pub files: SecretFiles,
    pub expires_after: Option<DateTime<FixedOffset>>,
}

impl SecretContents {
    fn new(files: SecretFiles) -> Self {
        Self {
            files,
            ..Self::default()
        }
    }

    fn expires_after(mut self, deadline: DateTime<FixedOffset>) -> Self {
        self.expires_after = Some(deadline);
        self
    }
}

/// This trait needs to be implemented by all secret providers.
/// It gets the pod information as well as volume definition and has to
/// return any number of files.
#[async_trait]
pub trait SecretBackend: Send + Sync {
    type Error: SecretBackendError;

    /// Provision or load secret data from the source.
    async fn get_secret_data(
        &self,
        selector: &SecretVolumeSelector,
        pod_info: pod_info::PodInfo,
    ) -> Result<SecretContents, Self::Error>;

    /// Try to predict which nodes would be able to provision this secret.
    ///
    /// Should return `None` if no constraints apply, `Some(HashSet::new())` is interpreted as "no nodes match the given constraints".
    ///
    /// The default stub implementation assumes that no constraints apply.
    async fn get_qualified_node_names(
        &self,
        selector: &SecretVolumeSelector,
    ) -> Result<Option<HashSet<String>>, Self::Error> {
        // selector is unused in the stub implementation, but should still be used in all "real" impls
        let _ = selector;
        Ok(None)
    }
}

pub trait SecretBackendError: std::error::Error + Send + Sync + 'static {
    fn grpc_code(&self) -> tonic::Code;
}

impl SecretBackendError for Infallible {
    fn grpc_code(&self) -> tonic::Code {
        match *self {}
    }
}<|MERGE_RESOLUTION|>--- conflicted
+++ resolved
@@ -8,18 +8,13 @@
 pub mod tls;
 
 use async_trait::async_trait;
-<<<<<<< HEAD
 use serde::{Deserialize, Deserializer};
-use std::{collections::HashMap, convert::Infallible, path::PathBuf};
-=======
-use serde::Deserialize;
 use stackable_operator::k8s_openapi::chrono::{DateTime, FixedOffset};
 use std::{
     collections::{HashMap, HashSet},
     convert::Infallible,
     path::PathBuf,
 };
->>>>>>> 827d9b2d
 
 pub use dynamic::Dynamic;
 pub use k8s_search::K8sSearch;
