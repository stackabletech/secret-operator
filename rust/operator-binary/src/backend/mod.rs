//! Collects or generates secret data based on the request in the Kubernetes `Volume` definition

pub mod cert_manager;
pub mod dynamic;
pub mod k8s_search;
pub mod kerberos_keytab;
pub mod pod_info;
pub mod scope;
pub mod tls;

use std::{collections::HashSet, convert::Infallible, fmt::Debug};

use async_trait::async_trait;
pub use cert_manager::CertManager;
pub use k8s_search::K8sSearch;
pub use kerberos_keytab::KerberosKeytab;
use kube_runtime::reflector::ObjectRef;
use pod_info::Address;
use scope::SecretScope;
use serde::{Deserialize, Deserializer, Serialize, de::Unexpected};
use snafu::{OptionExt, Snafu};
use stackable_operator::{
    commons::listener::PodListeners,
    k8s_openapi::chrono::{DateTime, FixedOffset},
    kube::api::DynamicObject,
    time::Duration,
};
pub use tls::TlsGenerate;

use self::pod_info::SchedulingPodInfo;
<<<<<<< HEAD
#[cfg(doc)]
use crate::crd::TrustStore;
use crate::format::{SecretData, SecretFormat};
=======
use crate::format::{
    SecretData, SecretFormat,
    well_known::{CompatibilityOptions, NamingOptions},
};
>>>>>>> cab0ff2b

/// Configuration provided by the `Volume` selecting what secret data should be provided
///
/// Fields beginning with `csi.storage.k8s.io/` are provided by the Kubelet
#[derive(Deserialize, Debug)]
pub struct SecretVolumeSelector {
    #[serde(flatten)]
    pub internal: InternalSecretVolumeSelectorParams,

    /// What kind of secret should be used
    #[serde(rename = "secrets.stackable.tech/class")]
    pub class: String,

    /// Scopes define what the secret identifies about a pod
    ///
    /// Currently supported scopes:
    /// - `pod` - The name and address of the pod itself
    /// - `node` - The Kubernetes `Node` that the pod is running on
    /// - `service` - A Kubernetes `Service` that the pod is participating in, this takes the name of the service in the format `service=foo`
    ///
    /// Multiple scopes are supported, these should be provided in a comma-separated list (for example: `pod,node`)
    #[serde(
        rename = "secrets.stackable.tech/scope",
        default,
        deserialize_with = "SecretScope::deserialize_vec"
    )]
    pub scope: Vec<scope::SecretScope>,

    /// The name of the `Pod`, provided by Kubelet
    #[serde(rename = "csi.storage.k8s.io/pod.name")]
    pub pod: String,

    /// The name of the `Pod`'s `Namespace`, provided by Kubelet
    #[serde(rename = "csi.storage.k8s.io/pod.namespace")]
    pub namespace: String,

    /// The desired format of the mounted secrets
    ///
    /// Currently supported formats:
    /// - `tls-pem` - A Kubernetes-style triple of PEM-encoded certificate files (`tls.crt`, `tls.key`, `ca.crt`).
    /// - `tls-pkcs12` - A PKCS#12 key store named `keystore.p12` and truststore named `truststore.p12`.
    /// - `kerberos` - A Kerberos keytab named `keytab`, along with a `krb5.conf`.
    ///
    /// Defaults to passing through the native format of the secret backend.
    #[serde(
        rename = "secrets.stackable.tech/format",
        deserialize_with = "SecretVolumeSelector::deserialize_some",
        default
    )]
    pub format: Option<SecretFormat>,

    /// The Kerberos service names (`SERVICE_NAME/hostname@realm`)
    #[serde(
        rename = "secrets.stackable.tech/kerberos.service.names",
        deserialize_with = "SecretVolumeSelector::deserialize_str_vec",
        default = "SecretVolumeSelector::default_kerberos_service_names"
    )]
    pub kerberos_service_names: Vec<String>,

    /// Compatibility options used by (legacy) applications.
    #[serde(flatten)]
    pub compat: CompatibilityOptions,

    /// The (custom) filenames used by secrets.
    #[serde(flatten)]
    pub names: NamingOptions,

    /// The TLS cert lifetime (when using the [`tls`] backend).
    /// The format is documented in <https://docs.stackable.tech/home/nightly/concepts/duration>.
    #[serde(
        rename = "secrets.stackable.tech/backend.autotls.cert.lifetime",
        default = "default_cert_lifetime"
    )]
    pub autotls_cert_lifetime: Duration,

    /// The amount of time the Pod using the cert gets restarted before the cert expires.
    /// Keep in mind that there can be multiple Pods - such as 80 datanodes - trying to
    /// shut down at the same time. It can take some hours until all Pods are restarted
    /// in a rolling fashion.
    /// The format is documented in <https://docs.stackable.tech/home/nightly/concepts/duration>.
    #[serde(
        rename = "secrets.stackable.tech/backend.autotls.cert.restart-buffer",
        default = "default_cert_restart_buffer"
    )]
    pub autotls_cert_restart_buffer: Duration,

    /// The part of the certificate's lifetime that may be removed for jittering.
    /// Must be within 0.0 and 1.0.
    #[serde(
        rename = "secrets.stackable.tech/backend.autotls.cert.jitter-factor",
        deserialize_with = "SecretVolumeSelector::deserialize_str_as_f64",
        default = "default_cert_jitter_factor"
    )]
    pub autotls_cert_jitter_factor: f64,

    /// The TLS cert lifetime (when using the [`cert_manager`] backend).
    ///
    /// The format is documented in <https://docs.stackable.tech/home/nightly/concepts/duration>.
    #[serde(
        rename = "secrets.stackable.tech/backend.cert-manager.cert.lifetime",
        deserialize_with = "SecretVolumeSelector::deserialize_some",
        default
    )]
    pub cert_manager_cert_lifetime: Option<Duration>,
}

/// Configuration provided by the [`TrustStore`] selecting what trust data should be provided.
pub struct TrustSelector {
    /// The name of the [`TrustStore`]'s `Namespace`.
    pub namespace: String,
}

/// Internal parameters of [`SecretVolumeSelector`] managed by secret-operator itself.
// These are optional even if they are set unconditionally, because otherwise we will
// fail to restore volumes (after Node reboots etc) from before they were added during upgrades.
//
// They are also not set when using CSI Ephemeral volumes (see https://github.com/stackabletech/secret-operator/issues/481),
// because this bypasses the CSI Controller entirely.
#[derive(Deserialize, Serialize, Debug)]
pub struct InternalSecretVolumeSelectorParams {
    /// The name of the PersistentVolumeClaim that owns this volume
    #[serde(
        rename = "secrets.stackable.tech/internal.pvc.name",
        deserialize_with = "SecretVolumeSelector::deserialize_some",
        default
    )]
    pub pvc_name: Option<String>,
}

fn default_cert_restart_buffer() -> Duration {
    tls::DEFAULT_CERT_RESTART_BUFFER
}

fn default_cert_lifetime() -> Duration {
    tls::DEFAULT_CERT_LIFETIME
}

fn default_cert_jitter_factor() -> f64 {
    tls::DEFAULT_CERT_JITTER_FACTOR
}

#[derive(Snafu, Debug)]
#[snafu(module)]
pub enum ScopeAddressesError {
    #[snafu(display(
        "listener addresses were not fetched (this is likely a bug in secret-operator)"
    ))]
    ListenerAddressesNotFetched,

    #[snafu(display("no addresses found for listener {listener} on {pod_listeners}"))]
    NoListenerAddresses {
        listener: String,
        pod_listeners: ObjectRef<PodListeners>,
    },
}

impl ScopeAddressesError {
    pub fn secondary_object(&self) -> Option<ObjectRef<DynamicObject>> {
        match self {
            Self::ListenerAddressesNotFetched => None,
            Self::NoListenerAddresses { pod_listeners, .. } => Some(pod_listeners.clone().erase()),
        }
    }
}

impl SecretVolumeSelector {
    /// Returns all addresses associated with a certain [`SecretScope`]
    fn scope_addresses<'a>(
        &'a self,
        pod_info: &'a pod_info::PodInfo,
        scope: &scope::SecretScope,
    ) -> Result<Vec<Address>, ScopeAddressesError> {
        use scope_addresses_error::*;
        let cluster_domain = &pod_info.kubernetes_cluster_domain;
        let namespace = &self.namespace;
        Ok(match scope {
            scope::SecretScope::Node => {
                let mut addrs = vec![Address::Dns(pod_info.node_name.clone())];
                addrs.extend(pod_info.node_ips.iter().copied().map(Address::Ip));
                addrs
            }
            scope::SecretScope::Pod => {
                let mut addrs = Vec::new();
                if let Some(svc_name) = &pod_info.service_name {
                    addrs.push(Address::Dns(format!(
                        "{svc_name}.{namespace}.svc.{cluster_domain}"
                    )));
                    addrs.push(Address::Dns(format!(
                        "{pod}.{svc_name}.{namespace}.svc.{cluster_domain}",
                        pod = self.pod
                    )));
                }
                addrs.extend(pod_info.pod_ips.iter().copied().map(Address::Ip));
                addrs
            }
            scope::SecretScope::Service { name } => vec![Address::Dns(format!(
                "{name}.{namespace}.svc.{cluster_domain}",
            ))],
            scope::SecretScope::ListenerVolume { name } => match &pod_info.listener_addresses {
                Some(listener_addresses) => listener_addresses
                    .by_listener_volume_name
                    .get(name)
                    .with_context(|| NoListenerAddressesSnafu {
                        listener: name,
                        pod_listeners: listener_addresses.source.clone(),
                    })?
                    .to_vec(),
                None => return ListenerAddressesNotFetchedSnafu.fail(),
            },
        })
    }

    fn default_kerberos_service_names() -> Vec<String> {
        vec!["HTTP".to_string()]
    }

    fn deserialize_some<'de, D: Deserializer<'de>, T: Deserialize<'de>>(
        de: D,
    ) -> Result<Option<T>, D::Error> {
        T::deserialize(de).map(Some)
    }

    fn deserialize_str_vec<'de, D: Deserializer<'de>>(de: D) -> Result<Vec<String>, D::Error> {
        let full_str = String::deserialize(de)?;
        Ok(full_str.split(',').map(str::to_string).collect())
    }

    fn deserialize_str_as_f64<'de, D: Deserializer<'de>>(de: D) -> Result<f64, D::Error> {
        let str = String::deserialize(de)?;
        str.parse().map_err(|_| {
            <D::Error as serde::de::Error>::invalid_value(
                Unexpected::Str(&str),
                &"a string containing a f64",
            )
        })
    }
}

#[derive(Debug)]
pub struct SecretContents {
    pub data: SecretData,
    pub expires_after: Option<DateTime<FixedOffset>>,
}

impl SecretContents {
    fn new(data: SecretData) -> Self {
        Self {
            data,
            expires_after: None,
        }
    }

    fn expires_after(mut self, deadline: DateTime<FixedOffset>) -> Self {
        self.expires_after = Some(deadline);
        self
    }
}

/// This trait needs to be implemented by all secret providers.
/// It gets the pod information as well as volume definition and has to
/// return any number of files.
#[async_trait]
pub trait SecretBackend: Debug + Send + Sync {
    type Error: SecretBackendError;

    /// Provision or load secret data from the source.
    async fn get_secret_data(
        &self,
        selector: &SecretVolumeSelector,
        pod_info: pod_info::PodInfo,
    ) -> Result<SecretContents, Self::Error>;

    async fn get_trust_data(&self, selector: &TrustSelector)
        -> Result<SecretContents, Self::Error>;

    /// Try to predict which nodes would be able to provision this secret.
    ///
    /// Should return `None` if no constraints apply, `Some(HashSet::new())` is interpreted as "no nodes match the given constraints".
    ///
    /// The default stub implementation assumes that no constraints apply.
    async fn get_qualified_node_names(
        &self,
        selector: &SecretVolumeSelector,
        pod_info: SchedulingPodInfo,
    ) -> Result<Option<HashSet<String>>, Self::Error> {
        // selector and pod_info are unused in the stub implementation, but should still be used in "real" impls
        let _ = (selector, pod_info);
        Ok(None)
    }
}

pub trait SecretBackendError: std::error::Error + Send + Sync + 'static {
    fn grpc_code(&self) -> tonic::Code;
    fn secondary_object(&self) -> Option<ObjectRef<DynamicObject>>;
}

impl SecretBackendError for Infallible {
    fn grpc_code(&self) -> tonic::Code {
        match *self {}
    }
<<<<<<< HEAD
    fn secondary_object(&self) -> Option<ObjectRef<DynamicObject>> {
        match *self {}
=======
}

#[cfg(test)]
mod tests {
    use std::collections::HashMap;

    use serde::de::{IntoDeserializer, value::MapDeserializer};

    use super::*;

    fn required_fields_map() -> HashMap<String, String> {
        HashMap::from([
            (
                "secrets.stackable.tech/class".to_owned(),
                "my-class".to_owned(),
            ),
            (
                "csi.storage.k8s.io/pod.name".to_owned(),
                "my-pod".to_owned(),
            ),
            (
                "csi.storage.k8s.io/pod.namespace".to_owned(),
                "my-namespace".to_owned(),
            ),
        ])
    }

    #[test]
    fn deserialize_selector() {
        let map = required_fields_map();

        let _ =
            SecretVolumeSelector::deserialize::<MapDeserializer<'_, _, serde::de::value::Error>>(
                map.into_deserializer(),
            )
            .unwrap();
    }

    #[test]
    fn deserialize_selector_compat() {
        let mut map = required_fields_map();
        map.insert(
            "secrets.stackable.tech/format.compatibility.tls-pkcs12.password".to_owned(),
            "supersecret".to_owned(),
        );

        let _ =
            SecretVolumeSelector::deserialize::<MapDeserializer<'_, _, serde::de::value::Error>>(
                map.into_deserializer(),
            )
            .unwrap();
>>>>>>> cab0ff2b
    }
}<|MERGE_RESOLUTION|>--- conflicted
+++ resolved
@@ -28,16 +28,12 @@
 pub use tls::TlsGenerate;
 
 use self::pod_info::SchedulingPodInfo;
-<<<<<<< HEAD
 #[cfg(doc)]
 use crate::crd::TrustStore;
-use crate::format::{SecretData, SecretFormat};
-=======
 use crate::format::{
     SecretData, SecretFormat,
     well_known::{CompatibilityOptions, NamingOptions},
 };
->>>>>>> cab0ff2b
 
 /// Configuration provided by the `Volume` selecting what secret data should be provided
 ///
@@ -311,7 +307,7 @@
     ) -> Result<SecretContents, Self::Error>;
 
     async fn get_trust_data(&self, selector: &TrustSelector)
-        -> Result<SecretContents, Self::Error>;
+    -> Result<SecretContents, Self::Error>;
 
     /// Try to predict which nodes would be able to provision this secret.
     ///
@@ -338,10 +334,10 @@
     fn grpc_code(&self) -> tonic::Code {
         match *self {}
     }
-<<<<<<< HEAD
+
     fn secondary_object(&self) -> Option<ObjectRef<DynamicObject>> {
         match *self {}
-=======
+    }
 }
 
 #[cfg(test)]
@@ -393,6 +389,5 @@
                 map.into_deserializer(),
             )
             .unwrap();
->>>>>>> cab0ff2b
     }
 }