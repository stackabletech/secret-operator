--- conflicted
+++ resolved
@@ -140,10 +140,12 @@
     fn secondary_object(&self) -> Option<ObjectRef<kube::api::DynamicObject>> {
         match self {
             Error::GenerateKey { .. } => None,
-            Error::FindCa { secret, .. } => Some(secret.clone().erase()),
+            Error::FindConfigMap { config_map, .. } => Some(config_map.clone().erase()),
+            Error::FindSecret { secret, .. } => Some(secret.clone().erase()),
             Error::CaNotFoundAndGenDisabled { secret } => Some(secret.clone().erase()),
             Error::MissingCertificate { secret, .. } => Some(secret.clone().erase()),
-            Error::LoadCertificate { secret, .. } => Some(secret.clone().erase()),
+            Error::LoadCertificate { object, .. } => Some(object.clone().erase()),
+            Error::UnsupportedCertificateFormat { object, .. } => Some(object.clone().erase()),
             Error::ParseLifetime { secret, .. } => Some(secret.clone().erase()),
             Error::BuildCertificate { .. } => None,
             Error::SerializeCertificate { .. } => None,
@@ -506,13 +508,11 @@
 
         Ok(Self {
             certificate_authorities,
-<<<<<<< HEAD
+            additional_trusted_certificates,
             source_secret: ca_secret
                 .get()
                 .map(|secret| secret.to_object_ref(()))
                 .unwrap_or_else(|| secret_ref.into()),
-=======
-            additional_trusted_certificates,
         })
     }
 
@@ -612,7 +612,6 @@
         .context(LoadCertificateSnafu {
             key,
             object: object_ref,
->>>>>>> cab0ff2b
         })
     }
 
