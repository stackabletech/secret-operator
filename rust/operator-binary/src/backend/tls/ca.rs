//! Dynamically provisions and picks Certificate Authorities.

use std::{collections::BTreeMap, ffi::OsStr, fmt::Display, path::Path};

use kube_runtime::reflector::Lookup;
use openssl::{
    asn1::{Asn1Integer, Asn1Time},
    bn::{BigNum, MsbOption},
    conf::{Conf, ConfMethod},
    hash::MessageDigest,
    nid::Nid,
    pkey::{PKey, Private},
    rsa::Rsa,
    x509::{
        X509, X509Builder, X509NameBuilder,
        extension::{AuthorityKeyIdentifier, BasicConstraints, KeyUsage, SubjectKeyIdentifier},
    },
};
use snafu::{OptionExt, ResultExt, Snafu};
use stackable_operator::{
    k8s_openapi::{
        ByteString,
        api::core::v1::{ConfigMap, Secret},
    },
    kube::{
        self,
        api::{
            DynamicObject, PostParams,
            entry::{self, Entry},
        },
        runtime::reflector::ObjectRef,
    },
    shared::time::Duration,
};
use stackable_secret_operator_utils::crd::{ConfigMapReference, SecretReference};
use time::OffsetDateTime;
use tracing::{info, info_span, warn};

use crate::{
    backend::SecretBackendError,
<<<<<<< HEAD
    crd::v1alpha2,
=======
    crd::v1alpha1,
>>>>>>> aa59ecd5
    utils::{Asn1TimeParseError, Unloggable, asn1time_to_offsetdatetime},
};

/// v1 format: support a single cert/pkey pair
mod secret_v1_keys {
    pub const CERTIFICATE: &str = "ca.crt";
    pub const PRIVATE_KEY: &str = "ca.key";
}

/// v2 format: support multiple cert/pkey pairs, prefixed by `{i}.`
mod secret_v2_key_suffixes {
    pub const CERTIFICATE: &str = ".ca.crt";
    pub const PRIVATE_KEY: &str = ".ca.key";
}

#[derive(Debug, Snafu)]
pub enum Error {
    #[snafu(display("failed to generate certificate key"))]
    GenerateKey { source: openssl::error::ErrorStack },

    #[snafu(display("failed to load CA from {secret}"))]
    FindCertificateAuthority {
        source: kube::Error,
        secret: ObjectRef<Secret>,
    },

    #[snafu(display("failed to load extra trust root from {object}"))]
    FindExtraTrustRoot {
        source: stackable_operator::client::Error,
        object: ObjectRef<DynamicObject>,
    },

    #[snafu(display("CA {secret} does not exist, and autoGenerate is false"))]
    CaNotFoundAndGenDisabled { secret: ObjectRef<Secret> },

    #[snafu(display("CA {secret} is missing required key {key:?}"))]
    MissingCertificate {
        key: String,
        secret: ObjectRef<Secret>,
    },

    #[snafu(display("failed to load certificate from key {key:?} of {object}"))]
    LoadCertificate {
        source: openssl::error::ErrorStack,
        key: String,
        object: ObjectRef<DynamicObject>,
    },

    #[snafu(display(
        "unsupported certificate format in key {key:?} of {object}; supported extensions: .crt, .der"
    ))]
    UnsupportedCertificateFormat {
        key: String,
        object: ObjectRef<DynamicObject>,
    },

    #[snafu(display("failed to parse CA lifetime from key {key:?} of {secret}"))]
    ParseLifetime {
        source: Asn1TimeParseError,
        key: String,
        secret: ObjectRef<Secret>,
    },

    #[snafu(display("failed to build certificate"))]
    BuildCertificate { source: openssl::error::ErrorStack },

    #[snafu(display("failed to serialize certificate"))]
    SerializeCertificate { source: openssl::error::ErrorStack },

    #[snafu(display("failed to save CA certificate to {secret}"))]
    SaveCaCertificate {
        source: entry::CommitError,
        secret: ObjectRef<Secret>,
    },

    #[snafu(display("CA save was requested but automatic management is disabled"))]
    SaveRequestedButForbidden,
}
type Result<T, E = Error> = std::result::Result<T, E>;

impl SecretBackendError for Error {
    fn grpc_code(&self) -> tonic::Code {
        match self {
            Error::GenerateKey { .. } => tonic::Code::Internal,
            Error::MissingCertificate { .. } => tonic::Code::FailedPrecondition,
            Error::FindCertificateAuthority { .. } => tonic::Code::Unavailable,
            Error::FindExtraTrustRoot { .. } => tonic::Code::Unavailable,
            Error::CaNotFoundAndGenDisabled { .. } => tonic::Code::FailedPrecondition,
            Error::LoadCertificate { .. } => tonic::Code::FailedPrecondition,
            Error::UnsupportedCertificateFormat { .. } => tonic::Code::InvalidArgument,
            Error::ParseLifetime { .. } => tonic::Code::FailedPrecondition,
            Error::BuildCertificate { .. } => tonic::Code::FailedPrecondition,
            Error::SerializeCertificate { .. } => tonic::Code::FailedPrecondition,
            Error::SaveCaCertificate { .. } => tonic::Code::Unavailable,
            Error::SaveRequestedButForbidden => tonic::Code::FailedPrecondition,
        }
    }

    fn secondary_object(&self) -> Option<ObjectRef<kube::api::DynamicObject>> {
        match self {
            Error::GenerateKey { .. } => None,
            Error::FindCertificateAuthority { secret, .. } => Some(secret.clone().erase()),
            Error::FindExtraTrustRoot { object, .. } => Some(object.clone()),
            Error::CaNotFoundAndGenDisabled { secret } => Some(secret.clone().erase()),
            Error::MissingCertificate { secret, .. } => Some(secret.clone().erase()),
            Error::LoadCertificate { object, .. } => Some(object.clone()),
            Error::UnsupportedCertificateFormat { object, .. } => Some(object.clone()),
            Error::ParseLifetime { secret, .. } => Some(secret.clone().erase()),
            Error::BuildCertificate { .. } => None,
            Error::SerializeCertificate { .. } => None,
            Error::SaveCaCertificate { secret, .. } => Some(secret.clone().erase()),
            Error::SaveRequestedButForbidden => None,
        }
    }
}

#[derive(Debug, Snafu)]
#[snafu(module)]
pub enum GetCaError {
    #[snafu(display("no CA in {secret} will live until at least {cutoff}"))]
    NoCaLivesLongEnough {
        cutoff: OffsetDateTime,
        secret: ObjectRef<Secret>,
    },
}

impl SecretBackendError for GetCaError {
    fn grpc_code(&self) -> tonic::Code {
        match self {
            GetCaError::NoCaLivesLongEnough { .. } => tonic::Code::FailedPrecondition,
        }
    }

    fn secondary_object(&self) -> Option<ObjectRef<kube::api::DynamicObject>> {
        match self {
            GetCaError::NoCaLivesLongEnough { secret, .. } => Some(secret.clone().erase()),
        }
    }
}

#[derive(Debug)]
pub struct Config {
    /// Whether [`Manager`] is allowed to automatically provision and manage this CA.
    ///
    /// If `false`, logs will be emitted where Secret Operator would have taken action.
    pub manage_ca: bool,

    /// The duration of any new CA certificates provisioned.
    pub ca_certificate_lifetime: Duration,

    /// If no existing CA certificate outlives `rotate_if_ca_expires_before`, a new
    /// certificate will be generated.
    ///
    /// To ensure compatibility with pods that have already been started, the old CA
    /// will still be used as long as the provisioned certificate's lifetime fits
    /// inside the old CA's. This allows the new CA to be gradually introduced to all
    /// pods' truststores.
    ///
    /// Hence, this value _should_ be larger than the PKI's maximum certificate lifetime,
    /// and smaller than [`Self::ca_certificate_lifetime`].
    pub rotate_if_ca_expires_before: Option<Duration>,

    /// Configuration how TLS private keys should be created.
<<<<<<< HEAD
    pub key_generation: v1alpha2::CertificateKeyGeneration,
=======
    pub key_generation: v1alpha1::CertificateKeyGeneration,
>>>>>>> aa59ecd5
}

/// A single certificate authority certificate.
#[derive(Debug)]
pub struct CertificateAuthority {
    pub certificate: X509,
    pub private_key: Unloggable<PKey<Private>>,
    not_after: OffsetDateTime,
}

impl Display for CertificateAuthority {
    fn fmt(&self, f: &mut std::fmt::Formatter<'_>) -> std::fmt::Result {
        f.write_str("CertificateAuthority(serial=")?;
        match self.certificate.serial_number().to_bn() {
            Ok(sn) => write!(f, "{}", sn)?,
            Err(_) => f.write_str("<invalid>")?,
        }
        f.write_str(")")
    }
}

impl CertificateAuthority {
    /// Generate a new self-signed CA with a random key.
    fn new_self_signed(config: &Config) -> Result<Self> {
        let subject_name = X509NameBuilder::new()
            .and_then(|mut name| {
                name.append_entry_by_nid(Nid::COMMONNAME, "secret-operator self-signed")?;
                Ok(name)
            })
            .context(BuildCertificateSnafu)?
            .build();
        let now = OffsetDateTime::now_utc();
        let not_before = now - Duration::from_minutes_unchecked(5);
        let not_after = now + config.ca_certificate_lifetime;
        let conf =
            Conf::new(ConfMethod::default()).expect("failed to initialize OpenSSL configuration");

        let private_key_length = match config.key_generation {
<<<<<<< HEAD
            v1alpha2::CertificateKeyGeneration::Rsa { length } => length,
=======
            v1alpha1::CertificateKeyGeneration::Rsa { length } => length,
>>>>>>> aa59ecd5
        };

        let private_key = Rsa::generate(private_key_length)
            .and_then(PKey::try_from)
            .context(GenerateKeySnafu)?;
        let certificate = X509Builder::new()
            .and_then(|mut x509| {
                x509.set_subject_name(&subject_name)?;
                x509.set_issuer_name(&subject_name)?;
                x509.set_not_before(Asn1Time::from_unix(not_before.unix_timestamp())?.as_ref())?;
                x509.set_not_after(Asn1Time::from_unix(not_after.unix_timestamp())?.as_ref())?;
                x509.set_pubkey(&private_key)?;
                let mut serial = BigNum::new()?;
                serial.rand(64, MsbOption::MAYBE_ZERO, false)?;
                x509.set_serial_number(Asn1Integer::from_bn(&serial)?.as_ref())?;
                x509.set_version(
                    3 - 1, // zero-indexed
                )?;
                let ctx = x509.x509v3_context(None, Some(&conf));
                let exts = [
                    BasicConstraints::new().critical().ca().build()?,
                    SubjectKeyIdentifier::new().build(&ctx)?,
                    AuthorityKeyIdentifier::new()
                        .issuer(false)
                        .keyid(false)
                        .build(&ctx)?,
                    KeyUsage::new()
                        .critical()
                        .digital_signature()
                        .key_cert_sign()
                        .crl_sign()
                        .build()?,
                ];
                for ext in exts {
                    x509.append_extension(ext)?;
                }
                x509.sign(&private_key, MessageDigest::sha256())?;
                Ok(x509)
            })
            .context(BuildCertificateSnafu)?
            .build();
        Ok(Self {
            private_key: Unloggable(private_key),
            certificate,
            not_after,
        })
    }

    /// Loads an existing CA from the data of a [`Secret`].
    fn from_secret_data(
        secret_data: &BTreeMap<String, ByteString>,
        secret_ref: &SecretReference,
        key_certificate: &str,
        key_private_key: &str,
    ) -> Result<Self> {
        let certificate = X509::from_pem(
            &secret_data
                .get(key_certificate)
                .context(MissingCertificateSnafu {
                    key: key_certificate,
                    secret: secret_ref,
                })?
                .0,
        )
        .with_context(|_| LoadCertificateSnafu {
            key: key_certificate,
            object: secret_ref,
        })?;
        let private_key = PKey::private_key_from_pem(
            &secret_data
                .get(key_private_key)
                .context(MissingCertificateSnafu {
                    key: key_private_key,
                    secret: secret_ref,
                })?
                .0,
        )
        .with_context(|_| LoadCertificateSnafu {
            key: key_private_key,
            object: secret_ref,
        })?;
        Ok(CertificateAuthority {
            not_after: asn1time_to_offsetdatetime(certificate.not_after()).with_context(|_| {
                ParseLifetimeSnafu {
                    key: key_certificate,
                    secret: secret_ref,
                }
            })?,
            certificate,
            private_key: Unloggable(private_key),
        })
    }
}

/// Manages multiple [`CertificateAuthorities`](`CertificateAuthority`), rotating them as needed.
#[derive(Debug)]
pub struct Manager {
    source_secret: ObjectRef<Secret>,
    certificate_authorities: Vec<CertificateAuthority>,
    additional_trusted_certificates: Vec<X509>,
}

impl Manager {
    pub async fn load_or_create(
        client: &stackable_operator::client::Client,
        secret_ref: &SecretReference,
<<<<<<< HEAD
        additional_trust_roots: &[v1alpha2::AdditionalTrustRoot],
=======
        additional_trust_roots: &[v1alpha1::AdditionalTrustRoot],
>>>>>>> aa59ecd5
        config: &Config,
    ) -> Result<Self> {
        // Use entry API rather than apply so that we crash and retry on conflicts (to avoid creating spurious certs that we throw away immediately)
        let secrets_api = &client.get_api::<Secret>(&secret_ref.namespace);
        let mut ca_secret = secrets_api
            .entry(&secret_ref.name)
            .await
            .with_context(|_| FindCertificateAuthoritySnafu { secret: secret_ref })?;
        let mut update_ca_secret = false;
        let mut certificate_authorities = match &ca_secret {
            Entry::Occupied(ca_secret) => {
                // Existing CA has been found, load and use this
                let empty = BTreeMap::new();
                let ca_data = ca_secret.get().data.as_ref().unwrap_or(&empty);
                if ca_data.contains_key(secret_v1_keys::CERTIFICATE) {
                    if config.manage_ca {
                        update_ca_secret = true;
                        info!(
                            secret = %secret_ref,
                            "Migrating CA secret from legacy naming scheme"
                        );
                    } else {
                        warn!(
                            secret = %secret_ref,
                            "CA secret uses legacy certificate naming ({v1}), please rename to 0{v2}",
                            v1 = secret_v1_keys::CERTIFICATE,
                            v2 = secret_v2_key_suffixes::CERTIFICATE,
                        );
                    }
                    vec![CertificateAuthority::from_secret_data(
                        ca_data,
                        secret_ref,
                        secret_v1_keys::CERTIFICATE,
                        secret_v1_keys::PRIVATE_KEY,
                    )?]
                } else {
                    ca_data
                        .keys()
                        .filter_map(|cert_key| {
                            Some(CertificateAuthority::from_secret_data(
                                ca_data,
                                secret_ref,
                                cert_key,
                                &cert_key
                                    .ends_with(secret_v2_key_suffixes::CERTIFICATE)
                                    .then(|| {
                                        cert_key.replace(
                                            secret_v2_key_suffixes::CERTIFICATE,
                                            secret_v2_key_suffixes::PRIVATE_KEY,
                                        )
                                    })?,
                            ))
                        })
                        .collect::<Result<_>>()?
                }
            }
            Entry::Vacant(_) if config.manage_ca => {
                update_ca_secret = true;
                let ca = CertificateAuthority::new_self_signed(config)?;
                info!(
                    secret = %secret_ref,
                    %ca,
                    %ca.not_after,
                    "Provisioning a new CA certificate, because it could not be found"
                );
                vec![ca]
            }
            Entry::Vacant(_) => {
                return CaNotFoundAndGenDisabledSnafu { secret: secret_ref }.fail();
            }
        };
        // Check whether CA should be rotated
        let newest_ca = certificate_authorities.iter().max_by_key(|ca| ca.not_after);
        if let (Some(cutoff_duration), Some(newest_ca)) =
            (config.rotate_if_ca_expires_before, newest_ca)
        {
            let cutoff = OffsetDateTime::now_utc() + cutoff_duration;
            let _span = info_span!(
                "ca_rotation",
                secret = %secret_ref,
                %cutoff,
                cutoff.duration = %cutoff_duration,
                %newest_ca,
                %newest_ca.not_after,
            )
            .entered();
            if newest_ca.not_after < cutoff {
                if config.manage_ca {
                    update_ca_secret = true;
                    info!(
                        "Provisioning a new CA certificate, because the old one will soon expire"
                    );
                    certificate_authorities.push(CertificateAuthority::new_self_signed(config)?);
                } else {
                    warn!("CA certificate will soon expire, please provision a new one");
                }
            } else {
                info!("CA is not close to expiring, will not initiate rotation");
            }
        }
        if update_ca_secret {
            if config.manage_ca {
                info!(secret = %secret_ref, "CA has been modified, saving");
                // Sort CAs by age to avoid spurious writes
                certificate_authorities.sort_by_key(|ca| ca.not_after);
                let mut occupied_ca_secret = ca_secret.or_insert(Secret::default);
                occupied_ca_secret.get_mut().data = Some(
                    certificate_authorities
                        .iter()
                        .enumerate()
                        .flat_map(|(i, ca)| {
                            [
                                ca.certificate
                                    .to_pem()
                                    .context(SerializeCertificateSnafu)
                                    .map(|cert| {
                                        (
                                            format!("{i}{}", secret_v2_key_suffixes::CERTIFICATE),
                                            ByteString(cert),
                                        )
                                    }),
                                ca.private_key
                                    .private_key_to_pem_pkcs8()
                                    .context(SerializeCertificateSnafu)
                                    .map(|key| {
                                        (
                                            format!("{i}{}", secret_v2_key_suffixes::PRIVATE_KEY),
                                            ByteString(key),
                                        )
                                    }),
                            ]
                        })
                        .collect::<Result<_>>()?,
                );
                occupied_ca_secret
                    .commit(&PostParams::default())
                    .await
                    .context(SaveCaCertificateSnafu { secret: secret_ref })?;
                ca_secret = Entry::Occupied(occupied_ca_secret);
            } else {
                return SaveRequestedButForbiddenSnafu.fail();
            }
        }

        let mut additional_trusted_certificates = vec![];
        for entry in additional_trust_roots {
            let certs = match entry {
<<<<<<< HEAD
                v1alpha2::AdditionalTrustRoot::ConfigMap(config_map) => {
                    Self::read_extra_trust_roots_from_config_map(client, config_map).await?
                }
                v1alpha2::AdditionalTrustRoot::Secret(secret) => {
=======
                v1alpha1::AdditionalTrustRoot::ConfigMap(config_map) => {
                    Self::read_extra_trust_roots_from_config_map(client, config_map).await?
                }
                v1alpha1::AdditionalTrustRoot::Secret(secret) => {
>>>>>>> aa59ecd5
                    Self::read_extra_trust_roots_from_secret(client, secret).await?
                }
            };
            additional_trusted_certificates.extend(certs);
        }

        Ok(Self {
            certificate_authorities,
            additional_trusted_certificates,
            source_secret: ca_secret
                .get()
                .map(|secret| secret.to_object_ref(()))
                .unwrap_or_else(|| secret_ref.into()),
        })
    }

    /// Read certificates from the given ConfigMap
    ///
    /// The keys are assumed to be filenames and their extensions denote the expected format of the
    /// certificate.
    async fn read_extra_trust_roots_from_config_map(
        client: &stackable_operator::client::Client,
        config_map_ref: &ConfigMapReference,
    ) -> Result<Vec<X509>> {
        let mut certificates = vec![];

        let config_map = client
            .get::<ConfigMap>(&config_map_ref.name, &config_map_ref.namespace)
            .await
            .context(FindExtraTrustRootSnafu {
                object: config_map_ref,
            })?;

        let config_map_data = config_map.data.unwrap_or_default();
        let config_map_binary_data = config_map.binary_data.unwrap_or_default();
        let data = config_map_data
            .iter()
            .map(|(key, value)| (key, value.as_bytes()))
            .chain(
                config_map_binary_data
                    .iter()
                    .map(|(key, ByteString(value))| (key, value.as_ref())),
            );
        for (key, value) in data {
            let certs = Self::deserialize_certificate(key, value, config_map_ref)?;
            info!(
                ?certs,
                %config_map_ref,
                %key,
                "adding certificates from additional trust root",
            );
            certificates.extend(certs);
        }

        Ok(certificates)
    }

    /// Read certificates from the given Secret
    ///
    /// The keys are assumed to be filenames and their extensions denote the expected format of the
    /// certificate.
    async fn read_extra_trust_roots_from_secret(
        client: &stackable_operator::client::Client,
        secret_ref: &SecretReference,
    ) -> Result<Vec<X509>> {
        let mut certificates = vec![];

        let secret = client
            .get::<Secret>(&secret_ref.name, &secret_ref.namespace)
            .await
            .context(FindExtraTrustRootSnafu { object: secret_ref })?;

        let secret_data = secret.data.unwrap_or_default();
        for (key, ByteString(value)) in &secret_data {
            let certs = Self::deserialize_certificate(key, value, secret_ref)?;
            info!(
                ?certs,
                %secret_ref,
                %key,
                "adding certificates from additional trust root",
            );
            certificates.extend(certs);
        }

        Ok(certificates)
    }

    /// Deserialize a certificate from the given value. The format is determined by the extension
    /// of the key.
    fn deserialize_certificate(
        key: &str,
        value: &[u8],
        object_ref: impl Into<ObjectRef<DynamicObject>>,
    ) -> Result<Vec<X509>> {
        let extension = Path::new(key).extension().and_then(OsStr::to_str);

        match extension {
            Some("crt") => X509::stack_from_pem(value),
            Some("der") => X509::from_der(value).map(|cert| vec![cert]),
            _ => {
                return UnsupportedCertificateFormatSnafu {
                    key,
                    object: object_ref,
                }
                .fail();
            }
        }
        .context(LoadCertificateSnafu {
            key,
            object: object_ref,
        })
    }

    /// Get an appropriate [`CertificateAuthority`] for signing a given certificate.
    pub fn find_certificate_authority_for_signing(
        &self,
        valid_until_at_least: OffsetDateTime,
    ) -> Result<&CertificateAuthority, GetCaError> {
        use get_ca_error::*;
        self.certificate_authorities
            .iter()
            .filter(|ca| ca.not_after > valid_until_at_least)
            // pick the oldest valid CA, since it will be trusted by the most peers
            .min_by_key(|ca| ca.not_after)
            .with_context(|| NoCaLivesLongEnoughSnafu {
                cutoff: valid_until_at_least,
                secret: self.source_secret.clone(),
            })
    }

    /// Get all active trust root certificates.
    pub fn trust_roots(&self) -> impl IntoIterator<Item = &X509> + '_ {
        self.certificate_authorities
            .iter()
            .map(|ca| &ca.certificate)
            .chain(&self.additional_trusted_certificates)
    }
}<|MERGE_RESOLUTION|>--- conflicted
+++ resolved
@@ -38,11 +38,7 @@
 
 use crate::{
     backend::SecretBackendError,
-<<<<<<< HEAD
     crd::v1alpha2,
-=======
-    crd::v1alpha1,
->>>>>>> aa59ecd5
     utils::{Asn1TimeParseError, Unloggable, asn1time_to_offsetdatetime},
 };
 
@@ -206,11 +202,7 @@
     pub rotate_if_ca_expires_before: Option<Duration>,
 
     /// Configuration how TLS private keys should be created.
-<<<<<<< HEAD
     pub key_generation: v1alpha2::CertificateKeyGeneration,
-=======
-    pub key_generation: v1alpha1::CertificateKeyGeneration,
->>>>>>> aa59ecd5
 }
 
 /// A single certificate authority certificate.
@@ -249,11 +241,7 @@
             Conf::new(ConfMethod::default()).expect("failed to initialize OpenSSL configuration");
 
         let private_key_length = match config.key_generation {
-<<<<<<< HEAD
             v1alpha2::CertificateKeyGeneration::Rsa { length } => length,
-=======
-            v1alpha1::CertificateKeyGeneration::Rsa { length } => length,
->>>>>>> aa59ecd5
         };
 
         let private_key = Rsa::generate(private_key_length)
@@ -360,11 +348,7 @@
     pub async fn load_or_create(
         client: &stackable_operator::client::Client,
         secret_ref: &SecretReference,
-<<<<<<< HEAD
         additional_trust_roots: &[v1alpha2::AdditionalTrustRoot],
-=======
-        additional_trust_roots: &[v1alpha1::AdditionalTrustRoot],
->>>>>>> aa59ecd5
         config: &Config,
     ) -> Result<Self> {
         // Use entry API rather than apply so that we crash and retry on conflicts (to avoid creating spurious certs that we throw away immediately)
@@ -512,17 +496,10 @@
         let mut additional_trusted_certificates = vec![];
         for entry in additional_trust_roots {
             let certs = match entry {
-<<<<<<< HEAD
                 v1alpha2::AdditionalTrustRoot::ConfigMap(config_map) => {
                     Self::read_extra_trust_roots_from_config_map(client, config_map).await?
                 }
                 v1alpha2::AdditionalTrustRoot::Secret(secret) => {
-=======
-                v1alpha1::AdditionalTrustRoot::ConfigMap(config_map) => {
-                    Self::read_extra_trust_roots_from_config_map(client, config_map).await?
-                }
-                v1alpha1::AdditionalTrustRoot::Secret(secret) => {
->>>>>>> aa59ecd5
                     Self::read_extra_trust_roots_from_secret(client, secret).await?
                 }
             };
