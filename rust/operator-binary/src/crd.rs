--- conflicted
+++ resolved
@@ -75,8 +75,7 @@
 #[serde(rename_all = "camelCase")]
 pub enum KerberosKeytabBackendAdmin {
     #[serde(rename_all = "camelCase")]
-<<<<<<< HEAD
-    Mit { admin_server: Hostname },
+    Mit { kadmin_server: Hostname },
     #[serde(rename_all = "camelCase")]
     ActiveDirectory {
         ldap_server: Hostname,
@@ -85,9 +84,6 @@
         user_distinguished_name: String,
         schema_distinguished_name: String,
     },
-=======
-    Mit { kadmin_server: Hostname },
->>>>>>> 016cc5ca
 }
 
 #[derive(Serialize, Deserialize, Clone, Debug, JsonSchema)]
