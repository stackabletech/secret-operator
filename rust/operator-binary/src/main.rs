// TODO: Look into how to properly resolve `clippy::result_large_err`.
// This will need changes in our and upstream error types.
#![allow(clippy::result_large_err)]

use std::{os::unix::prelude::FileTypeExt, path::PathBuf};

<<<<<<< HEAD
use anyhow::{Context, anyhow};
=======
use anyhow::{Context, Ok, anyhow};
>>>>>>> 4afdcc99
use clap::Parser;
use csi_server::{
    controller::SecretProvisionerController, identity::SecretProvisionerIdentity,
    node::SecretProvisionerNode,
};
use futures::{FutureExt, TryFutureExt, TryStreamExt, try_join};
use grpc::csi::v1::{
    controller_server::ControllerServer, identity_server::IdentityServer, node_server::NodeServer,
};
use stackable_operator::{
    YamlSchema,
<<<<<<< HEAD
    cli::{CommonOptions, RunArguments},
    client::Client,
    kvp::{Label, LabelExt},
=======
    cli::{Command, CommonOptions, RunArguments},
    eos::EndOfSupportChecker,
>>>>>>> 4afdcc99
    shared::yaml::SerializeOptions,
    telemetry::Tracing,
};
use tokio::{
    signal::unix::{SignalKind, signal},
    sync::oneshot,
};
use tokio_stream::wrappers::UnixListenerStream;
use tonic::transport::Server;
use utils::{TonicUnixStream, uds_bind_private};

use crate::{
    crd::{SecretClass, SecretClassVersion, TrustStore, TrustStoreVersion, v1alpha2},
    webhooks::conversion::create_webhook_and_maintainer,
};

mod backend;
mod crd;
mod csi_server;
mod external_crd;
mod format;
mod grpc;
mod truststore_controller;
mod utils;
mod webhooks;

pub const OPERATOR_NAME: &str = "secrets.stackable.tech";
pub const FIELD_MANAGER: &str = "secret-operator";

#[derive(clap::Parser)]
#[clap(author, version)]
struct Cli {
    #[clap(subcommand)]
    cmd: Command<SecretOperatorRun>,
}

#[derive(clap::Parser)]
struct SecretOperatorRun {
<<<<<<< HEAD
=======
    /// The run mode in which this operator should run in.
    #[command(subcommand)]
    mode: RunMode,

    #[clap(flatten)]
    common: RunArguments,
}

#[derive(Debug, clap::Subcommand)]
enum RunMode {
    /// Run the CSI server, one per Kubernetes cluster node.
    CsiNodeService(CsiNodeServiceArguments),

    /// Run the controller, one per Kubernetes cluster.
    Controller,
}

#[derive(Debug, clap::Args)]
struct CsiNodeServiceArguments {
>>>>>>> 4afdcc99
    #[arg(long, env)]
    csi_endpoint: PathBuf,

    /// Unprivileged mode disables any features that require running secret-operator in a privileged container.
    ///
    /// Currently, this means that:
    /// - Secret volumes will be stored on disk, rather than in a ramdisk
    ///
    /// Unprivileged mode is EXPERIMENTAL and heavily discouraged, since it increases the risk of leaking secrets.
    #[arg(long, env)]
    privileged: bool,
<<<<<<< HEAD

    /// The namespace that the TLS Certificate Authority is installed into.
    ///
    /// Defaults to the namespace where secret-operator is installed.
    #[arg(long, env)]
    tls_secretclass_ca_secret_namespace: Option<String>,

    #[command(flatten)]
    common: RunArguments,
=======
>>>>>>> 4afdcc99
}

mod built_info {
    include!(concat!(env!("OUT_DIR"), "/built.rs"));
}

#[tokio::main]
async fn main() -> anyhow::Result<()> {
<<<<<<< HEAD
    let opts = Opts::parse();
    match opts.cmd {
        stackable_operator::cli::Command::Crd => {
            SecretClass::merged_crd(SecretClassVersion::V1Alpha2)?
=======
    let cli = Cli::parse();

    match cli.cmd {
        Command::Crd => {
            SecretClass::merged_crd(crd::SecretClassVersion::V1Alpha1)?
>>>>>>> 4afdcc99
                .print_yaml_schema(built_info::PKG_VERSION, SerializeOptions::default())?;
            TrustStore::merged_crd(TrustStoreVersion::V1Alpha1)?
                .print_yaml_schema(built_info::PKG_VERSION, SerializeOptions::default())?;
        }
<<<<<<< HEAD
        stackable_operator::cli::Command::Run(SecretOperatorRun {
            tls_secretclass_ca_secret_namespace,
            csi_endpoint,
            privileged,
            common:
                RunArguments {
                    common:
                        CommonOptions {
                            telemetry,
                            cluster_info,
                        },
                    product_config: _,
                    watch_namespace,
                    operator_environment,
                    maintenance,
                },
        }) => {
=======
        Command::Run(SecretOperatorRun { common, mode }) => {
            let RunArguments {
                operator_environment: _,
                product_config: _,
                watch_namespace,
                maintenance,
                common,
            } = common;

            let CommonOptions {
                telemetry,
                cluster_info,
            } = common;

>>>>>>> 4afdcc99
            // NOTE (@NickLarsenNZ): Before stackable-telemetry was used:
            // - The console log level was set by `SECRET_PROVISIONER_LOG`, and is now `CONSOLE_LOG` (when using Tracing::pre_configured).
            // - The file log level was set by `SECRET_PROVISIONER_LOG`, and is now set via `FILE_LOG` (when using Tracing::pre_configured).
            // - The file log directory was set by `SECRET_PROVISIONER_LOG_DIRECTORY`, and is now set by `ROLLING_LOGS_DIR` (or via `--rolling-logs <DIRECTORY>`).
            let _tracing_guard = Tracing::pre_configured(built_info::PKG_NAME, telemetry).init()?;

            tracing::info!(
                built_info.pkg_version = built_info::PKG_VERSION,
                built_info.git_version = built_info::GIT_VERSION,
                built_info.target = built_info::TARGET,
                built_info.built_time_utc = built_info::BUILT_TIME_UTC,
                built_info.rustc_version = built_info::RUSTC_VERSION,
                "Starting {description}",
                description = built_info::PKG_DESCRIPTION
            );

            let eos_checker =
                EndOfSupportChecker::new(built_info::BUILT_TIME_UTC, maintenance.end_of_support)?
                    .run()
                    .map(Ok);

            let client = stackable_operator::client::initialize_operator(
                Some(OPERATOR_NAME.to_string()),
                &cluster_info,
            )
            .await?;

<<<<<<< HEAD
            if csi_endpoint
                .symlink_metadata()
                .is_ok_and(|meta| meta.file_type().is_socket())
            {
                let _ = std::fs::remove_file(&csi_endpoint);
            }

            let (conversion_webhook, crd_maintainer, initial_reconcile_rx) =
                create_webhook_and_maintainer(
                    &operator_environment,
                    &maintenance,
                    client.as_kube_client(),
                )
                .await?;

            let mut sigterm = signal(SignalKind::terminate())?;
            let csi_server = Server::builder()
                .add_service(
                    tonic_reflection::server::Builder::configure()
                        .include_reflection_service(true)
                        .register_encoded_file_descriptor_set(grpc::FILE_DESCRIPTOR_SET_BYTES)
                        .build_v1()?,
                )
                .add_service(IdentityServer::new(SecretProvisionerIdentity))
                .add_service(ControllerServer::new(SecretProvisionerController {
                    client: client.clone(),
                }))
                .add_service(NodeServer::new(SecretProvisionerNode {
                    client: client.clone(),
                    node_name: cluster_info.kubernetes_node_name.to_owned(),
                    privileged,
                }))
                .serve_with_incoming_shutdown(
                    UnixListenerStream::new(
                        uds_bind_private(csi_endpoint).context("failed to bind CSI listener")?,
                    )
                    .map_ok(TonicUnixStream),
                    sigterm.recv().map(|_| ()),
                )
                .map_err(|err| anyhow!(err).context("failed to run csi server"));

            let truststore_controller =
                truststore_controller::start(&client, &watch_namespace).map(anyhow::Ok);

            let conversion_webhook = conversion_webhook
                .run()
                .map_err(|err| anyhow!(err).context("failed to run conversion webhook"));

            let crd_maintainer = crd_maintainer
                .run()
                .map_err(|err| anyhow!(err).context("failed to run CRD maintainer"));

            let ca_secret_namespace = tls_secretclass_ca_secret_namespace
                .unwrap_or(operator_environment.operator_namespace.clone());

            let default_secretclass = create_default_secretclass(
                initial_reconcile_rx,
                ca_secret_namespace,
                client.clone(),
            )
            .map_err(|err| anyhow!(err).context("failed to apply default custom resources"));

            try_join!(
                csi_server,
                truststore_controller,
                conversion_webhook,
                crd_maintainer,
                default_secretclass,
            )?;
=======
            match mode {
                RunMode::CsiNodeService(CsiNodeServiceArguments {
                    csi_endpoint,
                    privileged,
                }) => {
                    if csi_endpoint
                        .symlink_metadata()
                        .is_ok_and(|meta| meta.file_type().is_socket())
                    {
                        let _ = std::fs::remove_file(&csi_endpoint);
                    }

                    let mut sigterm = signal(SignalKind::terminate())?;

                    let csi_server = Server::builder()
                        .add_service(
                            tonic_reflection::server::Builder::configure()
                                .include_reflection_service(true)
                                .register_encoded_file_descriptor_set(
                                    grpc::FILE_DESCRIPTOR_SET_BYTES,
                                )
                                .build_v1()?,
                        )
                        .add_service(IdentityServer::new(SecretProvisionerIdentity))
                        .add_service(ControllerServer::new(SecretProvisionerController {
                            client: client.clone(),
                        }))
                        .add_service(NodeServer::new(SecretProvisionerNode {
                            node_name: cluster_info.kubernetes_node_name,
                            privileged,
                            client,
                        }))
                        .serve_with_incoming_shutdown(
                            UnixListenerStream::new(
                                uds_bind_private(csi_endpoint)
                                    .context("failed to bind CSI listener")?,
                            )
                            .map_ok(TonicUnixStream),
                            sigterm.recv().map(|_| ()),
                        )
                        .map_err(|err| anyhow!(err).context("failed to run CSI server"));

                    try_join!(csi_server, eos_checker)?;
                }
                RunMode::Controller => {
                    let truststore_controller =
                        truststore_controller::start(client, &watch_namespace).map(anyhow::Ok);

                    try_join!(truststore_controller, eos_checker)?;
                }
            }
>>>>>>> 4afdcc99
        }
    }

    Ok(())
}

async fn create_default_secretclass(
    initial_reconcile_rx: oneshot::Receiver<()>,
    ca_secret_namespace: String,
    client: Client,
) -> anyhow::Result<()> {
    initial_reconcile_rx.await?;

    tracing::info!("applying default secretclass");

    let deserializer = serde_yaml::Deserializer::from_slice(include_bytes!("secretclass.yaml"));
    let mut tls_secret_class: v1alpha2::SecretClass =
        serde_yaml::with::singleton_map_recursive::deserialize(deserializer)
            .expect("compile-time included secretclass must be valid YAML");

    #[rustfmt::skip]
    let managed_by = Label::managed_by(OPERATOR_NAME, "secretclass").expect("managed-by label must be valid");
    let name = Label::name(OPERATOR_NAME).expect("name label must be valid");

    tls_secret_class
        .add_label(managed_by)
        .add_label(name)
        .add_label(Label::stackable_vendor());

    if let v1alpha2::SecretClassBackend::AutoTls(auto_tls_backend) =
        &mut tls_secret_class.spec.backend
    {
        auto_tls_backend.ca.secret.namespace = ca_secret_namespace
    }

    client.create_if_missing(&tls_secret_class).await?;

    Ok(())
}<|MERGE_RESOLUTION|>--- conflicted
+++ resolved
@@ -4,11 +4,7 @@
 
 use std::{os::unix::prelude::FileTypeExt, path::PathBuf};
 
-<<<<<<< HEAD
-use anyhow::{Context, anyhow};
-=======
 use anyhow::{Context, Ok, anyhow};
->>>>>>> 4afdcc99
 use clap::Parser;
 use csi_server::{
     controller::SecretProvisionerController, identity::SecretProvisionerIdentity,
@@ -20,14 +16,10 @@
 };
 use stackable_operator::{
     YamlSchema,
-<<<<<<< HEAD
-    cli::{CommonOptions, RunArguments},
+    cli::{Command, CommonOptions, RunArguments},
     client::Client,
+    eos::EndOfSupportChecker,
     kvp::{Label, LabelExt},
-=======
-    cli::{Command, CommonOptions, RunArguments},
-    eos::EndOfSupportChecker,
->>>>>>> 4afdcc99
     shared::yaml::SerializeOptions,
     telemetry::Tracing,
 };
@@ -66,8 +58,6 @@
 
 #[derive(clap::Parser)]
 struct SecretOperatorRun {
-<<<<<<< HEAD
-=======
     /// The run mode in which this operator should run in.
     #[command(subcommand)]
     mode: RunMode,
@@ -82,12 +72,11 @@
     CsiNodeService(CsiNodeServiceArguments),
 
     /// Run the controller, one per Kubernetes cluster.
-    Controller,
+    Controller(ControllerArguments),
 }
 
 #[derive(Debug, clap::Args)]
 struct CsiNodeServiceArguments {
->>>>>>> 4afdcc99
     #[arg(long, env)]
     csi_endpoint: PathBuf,
 
@@ -99,18 +88,15 @@
     /// Unprivileged mode is EXPERIMENTAL and heavily discouraged, since it increases the risk of leaking secrets.
     #[arg(long, env)]
     privileged: bool,
-<<<<<<< HEAD
-
+}
+
+#[derive(Debug, clap::Args)]
+struct ControllerArguments {
     /// The namespace that the TLS Certificate Authority is installed into.
     ///
     /// Defaults to the namespace where secret-operator is installed.
     #[arg(long, env)]
     tls_secretclass_ca_secret_namespace: Option<String>,
-
-    #[command(flatten)]
-    common: RunArguments,
-=======
->>>>>>> 4afdcc99
 }
 
 mod built_info {
@@ -119,44 +105,18 @@
 
 #[tokio::main]
 async fn main() -> anyhow::Result<()> {
-<<<<<<< HEAD
-    let opts = Opts::parse();
-    match opts.cmd {
-        stackable_operator::cli::Command::Crd => {
-            SecretClass::merged_crd(SecretClassVersion::V1Alpha2)?
-=======
     let cli = Cli::parse();
 
     match cli.cmd {
         Command::Crd => {
-            SecretClass::merged_crd(crd::SecretClassVersion::V1Alpha1)?
->>>>>>> 4afdcc99
+            SecretClass::merged_crd(SecretClassVersion::V1Alpha2)?
                 .print_yaml_schema(built_info::PKG_VERSION, SerializeOptions::default())?;
             TrustStore::merged_crd(TrustStoreVersion::V1Alpha1)?
                 .print_yaml_schema(built_info::PKG_VERSION, SerializeOptions::default())?;
         }
-<<<<<<< HEAD
-        stackable_operator::cli::Command::Run(SecretOperatorRun {
-            tls_secretclass_ca_secret_namespace,
-            csi_endpoint,
-            privileged,
-            common:
-                RunArguments {
-                    common:
-                        CommonOptions {
-                            telemetry,
-                            cluster_info,
-                        },
-                    product_config: _,
-                    watch_namespace,
-                    operator_environment,
-                    maintenance,
-                },
-        }) => {
-=======
         Command::Run(SecretOperatorRun { common, mode }) => {
             let RunArguments {
-                operator_environment: _,
+                operator_environment,
                 product_config: _,
                 watch_namespace,
                 maintenance,
@@ -168,7 +128,6 @@
                 cluster_info,
             } = common;
 
->>>>>>> 4afdcc99
             // NOTE (@NickLarsenNZ): Before stackable-telemetry was used:
             // - The console log level was set by `SECRET_PROVISIONER_LOG`, and is now `CONSOLE_LOG` (when using Tracing::pre_configured).
             // - The file log level was set by `SECRET_PROVISIONER_LOG`, and is now set via `FILE_LOG` (when using Tracing::pre_configured).
@@ -196,77 +155,6 @@
             )
             .await?;
 
-<<<<<<< HEAD
-            if csi_endpoint
-                .symlink_metadata()
-                .is_ok_and(|meta| meta.file_type().is_socket())
-            {
-                let _ = std::fs::remove_file(&csi_endpoint);
-            }
-
-            let (conversion_webhook, crd_maintainer, initial_reconcile_rx) =
-                create_webhook_and_maintainer(
-                    &operator_environment,
-                    &maintenance,
-                    client.as_kube_client(),
-                )
-                .await?;
-
-            let mut sigterm = signal(SignalKind::terminate())?;
-            let csi_server = Server::builder()
-                .add_service(
-                    tonic_reflection::server::Builder::configure()
-                        .include_reflection_service(true)
-                        .register_encoded_file_descriptor_set(grpc::FILE_DESCRIPTOR_SET_BYTES)
-                        .build_v1()?,
-                )
-                .add_service(IdentityServer::new(SecretProvisionerIdentity))
-                .add_service(ControllerServer::new(SecretProvisionerController {
-                    client: client.clone(),
-                }))
-                .add_service(NodeServer::new(SecretProvisionerNode {
-                    client: client.clone(),
-                    node_name: cluster_info.kubernetes_node_name.to_owned(),
-                    privileged,
-                }))
-                .serve_with_incoming_shutdown(
-                    UnixListenerStream::new(
-                        uds_bind_private(csi_endpoint).context("failed to bind CSI listener")?,
-                    )
-                    .map_ok(TonicUnixStream),
-                    sigterm.recv().map(|_| ()),
-                )
-                .map_err(|err| anyhow!(err).context("failed to run csi server"));
-
-            let truststore_controller =
-                truststore_controller::start(&client, &watch_namespace).map(anyhow::Ok);
-
-            let conversion_webhook = conversion_webhook
-                .run()
-                .map_err(|err| anyhow!(err).context("failed to run conversion webhook"));
-
-            let crd_maintainer = crd_maintainer
-                .run()
-                .map_err(|err| anyhow!(err).context("failed to run CRD maintainer"));
-
-            let ca_secret_namespace = tls_secretclass_ca_secret_namespace
-                .unwrap_or(operator_environment.operator_namespace.clone());
-
-            let default_secretclass = create_default_secretclass(
-                initial_reconcile_rx,
-                ca_secret_namespace,
-                client.clone(),
-            )
-            .map_err(|err| anyhow!(err).context("failed to apply default custom resources"));
-
-            try_join!(
-                csi_server,
-                truststore_controller,
-                conversion_webhook,
-                crd_maintainer,
-                default_secretclass,
-            )?;
-=======
             match mode {
                 RunMode::CsiNodeService(CsiNodeServiceArguments {
                     csi_endpoint,
@@ -311,14 +199,49 @@
 
                     try_join!(csi_server, eos_checker)?;
                 }
-                RunMode::Controller => {
+                RunMode::Controller(ControllerArguments {
+                    tls_secretclass_ca_secret_namespace,
+                }) => {
+                    let (conversion_webhook, crd_maintainer, initial_reconcile_rx) =
+                        create_webhook_and_maintainer(
+                            &operator_environment,
+                            maintenance.disable_crd_maintenance,
+                            client.as_kube_client(),
+                        )
+                        .await?;
+
+                    let conversion_webhook = conversion_webhook
+                        .run()
+                        .map_err(|err| anyhow!(err).context("failed to run conversion webhook"));
+
+                    let crd_maintainer = crd_maintainer
+                        .run()
+                        .map_err(|err| anyhow!(err).context("failed to run CRD maintainer"));
+
+                    let ca_secret_namespace = tls_secretclass_ca_secret_namespace
+                        .unwrap_or(operator_environment.operator_namespace.clone());
+
+                    let default_secretclass = create_default_secretclass(
+                        initial_reconcile_rx,
+                        ca_secret_namespace,
+                        client.clone(),
+                    )
+                    .map_err(|err| {
+                        anyhow!(err).context("failed to apply default custom resources")
+                    });
+
                     let truststore_controller =
                         truststore_controller::start(client, &watch_namespace).map(anyhow::Ok);
 
-                    try_join!(truststore_controller, eos_checker)?;
+                    try_join!(
+                        truststore_controller,
+                        default_secretclass,
+                        conversion_webhook,
+                        crd_maintainer,
+                        eos_checker,
+                    )?;
                 }
             }
->>>>>>> 4afdcc99
         }
     }
 
