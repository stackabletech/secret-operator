--- conflicted
+++ resolved
@@ -10,17 +10,8 @@
 use grpc::csi::v1::{
     controller_server::ControllerServer, identity_server::IdentityServer, node_server::NodeServer,
 };
-<<<<<<< HEAD
-use stackable_operator::{cli::ProductOperatorRun, CustomResourceExt};
-use tokio::signal::unix::{signal, SignalKind};
-=======
-use stackable_operator::{
-    CustomResourceExt,
-    telemetry::{Tracing, tracing::TelemetryOptions},
-    utils::cluster_info::KubernetesClusterInfoOpts,
-};
+use stackable_operator::{CustomResourceExt, cli::ProductOperatorRun, telemetry::Tracing};
 use tokio::signal::unix::{SignalKind, signal};
->>>>>>> cab0ff2b
 use tokio_stream::wrappers::UnixListenerStream;
 use tonic::transport::Server;
 use utils::{TonicUnixStream, uds_bind_private};
@@ -60,16 +51,8 @@
     #[clap(long, env)]
     privileged: bool,
 
-<<<<<<< HEAD
     #[clap(flatten)]
     common: ProductOperatorRun,
-=======
-    #[command(flatten)]
-    pub telemetry_arguments: TelemetryOptions,
-
-    #[command(flatten)]
-    pub cluster_info_opts: KubernetesClusterInfoOpts,
->>>>>>> cab0ff2b
 }
 
 mod built_info {
@@ -87,16 +70,12 @@
         stackable_operator::cli::Command::Run(SecretOperatorRun {
             csi_endpoint,
             node_name,
-<<<<<<< HEAD
-=======
-            telemetry_arguments,
->>>>>>> cab0ff2b
             privileged,
             common:
                 ProductOperatorRun {
                     product_config: _,
                     watch_namespace,
-                    tracing_target,
+                    telemetry_arguments,
                     cluster_info_opts,
                 },
         }) => {
@@ -129,29 +108,32 @@
                 let _ = std::fs::remove_file(&csi_endpoint);
             }
             let mut sigterm = signal(SignalKind::terminate())?;
-            let csi_server = pin!(Server::builder()
-                .add_service(
-                    tonic_reflection::server::Builder::configure()
-                        .include_reflection_service(true)
-                        .register_encoded_file_descriptor_set(grpc::FILE_DESCRIPTOR_SET_BYTES)
-                        .build_v1()?,
-                )
-                .add_service(IdentityServer::new(SecretProvisionerIdentity))
-                .add_service(ControllerServer::new(SecretProvisionerController {
-                    client: client.clone(),
-                }))
-                .add_service(NodeServer::new(SecretProvisionerNode {
-                    client: client.clone(),
-                    node_name,
-                    privileged,
-                }))
-                .serve_with_incoming_shutdown(
-                    UnixListenerStream::new(
-                        uds_bind_private(csi_endpoint).context("failed to bind CSI listener")?,
+            let csi_server = pin!(
+                Server::builder()
+                    .add_service(
+                        tonic_reflection::server::Builder::configure()
+                            .include_reflection_service(true)
+                            .register_encoded_file_descriptor_set(grpc::FILE_DESCRIPTOR_SET_BYTES)
+                            .build_v1()?,
                     )
-                    .map_ok(TonicUnixStream),
-                    sigterm.recv().map(|_| ()),
-                ));
+                    .add_service(IdentityServer::new(SecretProvisionerIdentity))
+                    .add_service(ControllerServer::new(SecretProvisionerController {
+                        client: client.clone(),
+                    }))
+                    .add_service(NodeServer::new(SecretProvisionerNode {
+                        client: client.clone(),
+                        node_name,
+                        privileged,
+                    }))
+                    .serve_with_incoming_shutdown(
+                        UnixListenerStream::new(
+                            uds_bind_private(csi_endpoint)
+                                .context("failed to bind CSI listener")?,
+                        )
+                        .map_ok(TonicUnixStream),
+                        sigterm.recv().map(|_| ()),
+                    )
+            );
             let truststore_controller =
                 pin!(truststore_controller::start(&client, &watch_namespace).map(Ok));
             futures::future::select(csi_server, truststore_controller)
