--- conflicted
+++ resolved
@@ -6,15 +6,11 @@
 
 use anyhow::{Context, anyhow};
 use clap::Parser;
-<<<<<<< HEAD
-use futures::{FutureExt, TryFutureExt, TryStreamExt, future::try_join};
-use stackable_operator::{CustomResourceExt, cli::ProductOperatorRun, telemetry::Tracing};
-=======
 use csi_server::{
     controller::SecretProvisionerController, identity::SecretProvisionerIdentity,
     node::SecretProvisionerNode,
 };
-use futures::{FutureExt, TryStreamExt};
+use futures::{FutureExt, TryFutureExt, TryStreamExt, future::try_join};
 use grpc::csi::v1::{
     controller_server::ControllerServer, identity_server::IdentityServer, node_server::NodeServer,
 };
@@ -24,23 +20,11 @@
     shared::yaml::SerializeOptions,
     telemetry::Tracing,
 };
->>>>>>> 29651c00
 use tokio::signal::unix::{SignalKind, signal};
 use tokio_stream::wrappers::UnixListenerStream;
 use tonic::transport::Server;
-
-use crate::{
-    csi_server::{
-        controller::SecretProvisionerController, identity::SecretProvisionerIdentity,
-        node::SecretProvisionerNode,
-    },
-    grpc::csi::v1::{
-        controller_server::ControllerServer, identity_server::IdentityServer,
-        node_server::NodeServer,
-    },
-    utils::{TonicUnixStream, uds_bind_private},
-    webhooks::conversion::conversion_webhook,
-};
+use utils::{TonicUnixStream, uds_bind_private};
+use webhooks::conversion::conversion_webhook;
 
 use crate::crd::{SecretClass, TrustStore};
 
@@ -107,13 +91,7 @@
                         },
                     product_config: _,
                     watch_namespace,
-<<<<<<< HEAD
                     operator_environment,
-                    telemetry,
-                    cluster_info,
-=======
-                    operator_environment: _,
->>>>>>> 29651c00
                 },
         }) => {
             // NOTE (@NickLarsenNZ): Before stackable-telemetry was used:
