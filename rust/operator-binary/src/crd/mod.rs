<<<<<<< HEAD
use serde::{Deserialize, Serialize};
use stackable_operator::{
    commons::networking::{HostName, KerberosRealmName},
    kube::CustomResource,
    schemars::{self, JsonSchema},
    shared::time::Duration,
    versioned::versioned,
};
use stackable_secret_operator_utils::crd::{ConfigMapReference, SecretReference};

use crate::format::SecretFormat;

mod v1alpha1_impl;

#[derive(Serialize, Deserialize, Clone, Debug, PartialEq, JsonSchema)]
#[serde(try_from = "String", into = "String")]
pub struct KerberosPrincipal(String);

#[versioned(
    version(name = "v1alpha1"),
    crates(
        kube_core = "stackable_operator::kube::core",
        kube_client = "stackable_operator::kube::client",
        k8s_openapi = "stackable_operator::k8s_openapi",
        schemars = "stackable_operator::schemars",
        versioned = "stackable_operator::versioned"
    )
)]
pub mod versioned {
    pub mod v1alpha1 {
        pub use v1alpha1_impl::*;
    }

    /// A [SecretClass](DOCS_BASE_URL_PLACEHOLDER/secret-operator/secretclass) is a cluster-global Kubernetes resource
    /// that defines a category of secrets that the Secret Operator knows how to provision.
    #[versioned(crd(group = "secrets.stackable.tech"))]
    #[derive(CustomResource, Serialize, Deserialize, Clone, Debug, PartialEq, JsonSchema)]
    #[serde(rename_all = "camelCase")]
    pub struct SecretClassSpec {
        /// Each SecretClass is associated with a single
        /// [backend](DOCS_BASE_URL_PLACEHOLDER/secret-operator/secretclass#backend),
        /// which dictates the mechanism for issuing that kind of Secret.
        pub backend: SecretClassBackend,
    }

    #[derive(Serialize, Deserialize, Clone, Debug, PartialEq, JsonSchema)]
    #[serde(rename_all = "camelCase")]
    #[allow(clippy::large_enum_variant)]
    pub enum SecretClassBackend {
        /// The [`k8sSearch` backend](DOCS_BASE_URL_PLACEHOLDER/secret-operator/secretclass#backend-k8ssearch)
        /// can be used to mount Secrets across namespaces into Pods.
        K8sSearch(K8sSearchBackend),

        /// The [`autoTls` backend](DOCS_BASE_URL_PLACEHOLDER/secret-operator/secretclass#backend-autotls)
        /// issues a TLS certificate signed by the Secret Operator.
        /// The certificate authority can be provided by the administrator, or managed automatically by the Secret Operator.
        ///
        /// A new certificate and key pair will be generated and signed for each Pod, keys or certificates are never reused.
        AutoTls(AutoTlsBackend),

        /// The [`experimentalCertManager` backend][1] injects a TLS certificate issued
        /// by [cert-manager](https://cert-manager.io/).
        ///
        /// A new certificate will be requested the first time it is used by a Pod, it
        /// will be reused after that (subject to cert-manager renewal rules).
        ///
        /// [1]: DOCS_BASE_URL_PLACEHOLDER/secret-operator/secretclass#backend-certmanager
        #[serde(rename = "experimentalCertManager")]
        CertManager(CertManagerBackend),

        /// The [`kerberosKeytab` backend](DOCS_BASE_URL_PLACEHOLDER/secret-operator/secretclass#backend-kerberoskeytab)
        /// creates a Kerberos keytab file for a selected realm.
        /// The Kerberos KDC and administrator credentials must be provided by the administrator.
        KerberosKeytab(KerberosKeytabBackend),
    }

    #[derive(Serialize, Deserialize, Clone, Debug, PartialEq, JsonSchema)]
    #[serde(rename_all = "camelCase")]
    pub struct K8sSearchBackend {
        /// Configures the namespace searched for Secret objects.
        pub search_namespace: SearchNamespace,

        /// Name of a ConfigMap that contains the information required to validate against this SecretClass.
        ///
        /// Resolved relative to `search_namespace`.
        ///
        /// Required to request a TrustStore for this SecretClass.
        pub trust_store_config_map_name: Option<String>,
    }

    #[derive(Serialize, Deserialize, Clone, Debug, PartialEq, Eq, Hash, JsonSchema)]
    #[serde(rename_all = "camelCase")]
    pub enum SearchNamespace {
        /// The Secret objects are located in the same namespace as the Pod object.
        /// Should be used for Secrets that are provisioned by the application administrator.
        Pod {},

        /// The Secret objects are located in a single global namespace.
        /// Should be used for secrets that are provisioned by the cluster administrator.
        Name(String),
    }

    /// A partially evaluated match returned by [`SearchNamespace::matches_namespace`].
    /// Use [`Self::matches_pod_namespace`] to evaluate fully.
    #[derive(Debug)]
    pub enum SearchNamespaceMatchCondition {
        /// The target object matches the search namespace.
        True,

        /// The target object only matches the search namespace if mounted into a pod in
        /// `namespace`.
        IfPodIsInNamespace { namespace: String },
    }

    #[derive(Serialize, Deserialize, Clone, Debug, PartialEq, JsonSchema)]
    #[serde(rename_all = "camelCase")]
    pub struct AutoTlsBackend {
        /// Configures the certificate authority used to issue Pod certificates.
        pub ca: AutoTlsCa,

        /// Additional trust roots which are added to the provided `ca.crt` file.
        #[serde(default)]
        pub additional_trust_roots: Vec<AdditionalTrustRoot>,

        /// Maximum lifetime the created certificates are allowed to have.
        /// In case consumers request a longer lifetime than allowed by this setting,
        /// the lifetime will be the minimum of both, so this setting takes precedence.
        /// The default value is 15 days.
        ///
        /// The maximum lifetime must be less than a quarter of the active CA certificate lifetime
        /// where the active CA certificate lifetime is  `ca.ca_certificate_lifetime -
        /// ca.ca_certificate_retirement_duration` to ensure that two subjects always have a common
        /// CA certificate in their trust stores – assuming that CAs are rotated at half of their
        /// active lifetimes.
        ///
        /// For instance, if a pod is created right before half of the active CA lifetime has
        /// passed, then it is signed by this CA but it does not know yet the new CA certificate
        /// which is created right afterwards. If another pod is created so that its certificate
        /// lifetime ends right after the first active CA lifetime then it is signed by the new CA.
        /// The `max_certificate_lifetime` must be chosen so that these two pods have no
        /// overlapping lifetimes, otherwise the first pod would see the second one signed by an
        /// unknown CA certificate. This can be achieved by the mentioned formula.
        #[serde(default = "AutoTlsBackend::default_max_certificate_lifetime")]
        pub max_certificate_lifetime: Duration,
    }

    #[derive(Serialize, Deserialize, Clone, Debug, PartialEq, JsonSchema)]
    #[serde(rename_all = "camelCase")]
    pub struct AutoTlsCa {
        /// Reference (name and namespace) to a Kubernetes Secret object where the CA certificate
        /// and key is stored in the keys `ca.crt` and `ca.key` respectively.
        pub secret: SecretReference,

        /// Whether the certificate authority should be managed by Secret Operator, including being generated
        /// if it does not already exist.
        // TODO: Consider renaming to `manage` for v1alpha2
        #[serde(default)]
        pub auto_generate: bool,

        /// The lifetime of each generated certificate authority.
        ///
        /// Should always be more than double `maxCertificateLifetime`.
        ///
        /// If `autoGenerate: true` then the Secret Operator will prepare a new CA certificate the old CA approaches expiration.
        /// If `autoGenerate: false` then the Secret Operator will log a warning instead.
        #[serde(default = "AutoTlsCa::default_ca_certificate_lifetime")]
        pub ca_certificate_lifetime: Duration,

        /// Duration at the end of the CA certificate lifetime where no signed certificate will exist.
        ///
        /// Retired (or expired) CA certificates will not be published.
        #[serde(default = "AutoTlsCa::default_ca_certificate_retirement_duration")]
        pub ca_certificate_retirement_duration: Duration,

        /// The algorithm used to generate a key pair and required configuration settings.
        /// Currently only RSA and a key length of 2048, 3072 or 4096 bits can be configured.
        #[serde(default)]
        pub key_generation: CertificateKeyGeneration,
    }
=======
use std::{fmt::Display, ops::Deref};
>>>>>>> 76936bed

use serde::{Deserialize, Serialize};
use snafu::Snafu;
use stackable_operator::schemars::{self, JsonSchema};

mod secret_class;
mod trust_store;

pub mod v1alpha1 {
    // NOTE (@Techassi): SecretClass v1alpha1 is unused and as such not exported.
    pub use crate::crd::trust_store::v1alpha1::*;
}

pub use secret_class::{SecretClass, SecretClassVersion};

pub mod v1alpha2 {
    pub use crate::crd::secret_class::v1alpha2::*;
}

pub use trust_store::{TrustStore, TrustStoreVersion};

#[derive(Debug, Snafu)]
#[snafu(module)]
pub enum InvalidKerberosPrincipal {
    #[snafu(display(
        "principal contains illegal characters (allowed: alphanumeric, /, @, -, _, and .)"
    ))]
    IllegalCharacter,

    #[snafu(display("principal may not start with a dash"))]
    StartWithDash,
}

#[derive(Serialize, Deserialize, Clone, Debug, PartialEq, JsonSchema)]
#[serde(try_from = "String", into = "String")]
pub struct KerberosPrincipal(String);

impl TryFrom<String> for KerberosPrincipal {
    type Error = InvalidKerberosPrincipal;

    fn try_from(value: String) -> Result<Self, Self::Error> {
        if value.starts_with('-') {
            invalid_kerberos_principal::StartWithDashSnafu.fail()
        } else if value.contains(|chr: char| {
            !chr.is_alphanumeric()
                && chr != '/'
                && chr != '@'
                && chr != '.'
                && chr != '-'
                && chr != '_'
        }) {
            invalid_kerberos_principal::IllegalCharacterSnafu.fail()
        } else {
            Ok(KerberosPrincipal(value))
        }
    }
}

impl From<KerberosPrincipal> for String {
    fn from(value: KerberosPrincipal) -> Self {
        value.0
    }
}

impl Display for KerberosPrincipal {
    fn fmt(&self, f: &mut std::fmt::Formatter<'_>) -> std::fmt::Result {
        f.write_str(&self.0)
    }
}

<<<<<<< HEAD
#[cfg(test)]
mod test {
    use super::*;
    use crate::{
        backend::tls::{
            DEFAULT_CA_CERT_LIFETIME, DEFAULT_CA_CERT_RETIREMENT_DURATION,
            DEFAULT_MAX_CERT_LIFETIME,
        },
        crd::v1alpha1::{
            AdditionalTrustRoot, AutoTlsBackend, AutoTlsCa, CertificateKeyGeneration, SecretClass,
            SecretClassBackend, SecretClassSpec,
        },
    };

    #[test]
    fn test_deserialization() {
        let input: &str = r#"
        apiVersion: secrets.stackable.tech/v1alpha1
        kind: SecretClass
        metadata:
          name: tls
        spec:
          backend:
            autoTls:
              ca:
                secret:
                  name: secret-provisioner-tls-ca
                  namespace: default
                keyGeneration:
                  rsa:
                    length: 3072
        "#;
        let deserializer = serde_yaml::Deserializer::from_str(input);
        let secret_class: SecretClass =
            serde_yaml::with::singleton_map_recursive::deserialize(deserializer).unwrap();
        assert_eq!(
            secret_class.spec,
            SecretClassSpec {
                backend: SecretClassBackend::AutoTls(AutoTlsBackend {
                    ca: AutoTlsCa {
                        secret: SecretReference {
                            name: "secret-provisioner-tls-ca".to_string(),
                            namespace: "default".to_string(),
                        },
                        auto_generate: false,
                        ca_certificate_lifetime: DEFAULT_CA_CERT_LIFETIME,
                        ca_certificate_retirement_duration: DEFAULT_CA_CERT_RETIREMENT_DURATION,
                        key_generation: CertificateKeyGeneration::Rsa {
                            length: CertificateKeyGeneration::RSA_KEY_LENGTH_3072
                        }
                    },
                    additional_trust_roots: vec![],
                    max_certificate_lifetime: DEFAULT_MAX_CERT_LIFETIME,
                })
            }
        );

        let input: &str = r#"
        apiVersion: secrets.stackable.tech/v1alpha1
        kind: SecretClass
        metadata:
          name: tls
        spec:
          backend:
            autoTls:
              ca:
                secret:
                  name: secret-provisioner-tls-ca
                  namespace: default
                autoGenerate: true
                caCertificateLifetime: 100d
                caCertificateRetirementDuration: 1d
              additionalTrustRoots:
                - configMap:
                    name: tls-root-ca-config-map
                    namespace: default
                - secret:
                    name: tls-root-ca-secret
                    namespace: default
              maxCertificateLifetime: 31d
        "#;
        let deserializer = serde_yaml::Deserializer::from_str(input);
        let secret_class: SecretClass =
            serde_yaml::with::singleton_map_recursive::deserialize(deserializer).unwrap();
        assert_eq!(
            secret_class.spec,
            SecretClassSpec {
                backend: SecretClassBackend::AutoTls(AutoTlsBackend {
                    ca: AutoTlsCa {
                        secret: SecretReference {
                            name: "secret-provisioner-tls-ca".to_string(),
                            namespace: "default".to_string(),
                        },
                        auto_generate: true,
                        ca_certificate_lifetime: Duration::from_days_unchecked(100),
                        ca_certificate_retirement_duration: Duration::from_days_unchecked(1),
                        key_generation: CertificateKeyGeneration::default()
                    },
                    additional_trust_roots: vec![
                        AdditionalTrustRoot::ConfigMap(ConfigMapReference {
                            name: "tls-root-ca-config-map".to_string(),
                            namespace: "default".to_string(),
                        }),
                        AdditionalTrustRoot::Secret(SecretReference {
                            name: "tls-root-ca-secret".to_string(),
                            namespace: "default".to_string(),
                        })
                    ],
                    max_certificate_lifetime: Duration::from_days_unchecked(31),
                })
            }
        );
=======
impl Deref for KerberosPrincipal {
    type Target = str;

    fn deref(&self) -> &Self::Target {
        &self.0
>>>>>>> 76936bed
    }
}<|MERGE_RESOLUTION|>--- conflicted
+++ resolved
@@ -1,186 +1,4 @@
-<<<<<<< HEAD
-use serde::{Deserialize, Serialize};
-use stackable_operator::{
-    commons::networking::{HostName, KerberosRealmName},
-    kube::CustomResource,
-    schemars::{self, JsonSchema},
-    shared::time::Duration,
-    versioned::versioned,
-};
-use stackable_secret_operator_utils::crd::{ConfigMapReference, SecretReference};
-
-use crate::format::SecretFormat;
-
-mod v1alpha1_impl;
-
-#[derive(Serialize, Deserialize, Clone, Debug, PartialEq, JsonSchema)]
-#[serde(try_from = "String", into = "String")]
-pub struct KerberosPrincipal(String);
-
-#[versioned(
-    version(name = "v1alpha1"),
-    crates(
-        kube_core = "stackable_operator::kube::core",
-        kube_client = "stackable_operator::kube::client",
-        k8s_openapi = "stackable_operator::k8s_openapi",
-        schemars = "stackable_operator::schemars",
-        versioned = "stackable_operator::versioned"
-    )
-)]
-pub mod versioned {
-    pub mod v1alpha1 {
-        pub use v1alpha1_impl::*;
-    }
-
-    /// A [SecretClass](DOCS_BASE_URL_PLACEHOLDER/secret-operator/secretclass) is a cluster-global Kubernetes resource
-    /// that defines a category of secrets that the Secret Operator knows how to provision.
-    #[versioned(crd(group = "secrets.stackable.tech"))]
-    #[derive(CustomResource, Serialize, Deserialize, Clone, Debug, PartialEq, JsonSchema)]
-    #[serde(rename_all = "camelCase")]
-    pub struct SecretClassSpec {
-        /// Each SecretClass is associated with a single
-        /// [backend](DOCS_BASE_URL_PLACEHOLDER/secret-operator/secretclass#backend),
-        /// which dictates the mechanism for issuing that kind of Secret.
-        pub backend: SecretClassBackend,
-    }
-
-    #[derive(Serialize, Deserialize, Clone, Debug, PartialEq, JsonSchema)]
-    #[serde(rename_all = "camelCase")]
-    #[allow(clippy::large_enum_variant)]
-    pub enum SecretClassBackend {
-        /// The [`k8sSearch` backend](DOCS_BASE_URL_PLACEHOLDER/secret-operator/secretclass#backend-k8ssearch)
-        /// can be used to mount Secrets across namespaces into Pods.
-        K8sSearch(K8sSearchBackend),
-
-        /// The [`autoTls` backend](DOCS_BASE_URL_PLACEHOLDER/secret-operator/secretclass#backend-autotls)
-        /// issues a TLS certificate signed by the Secret Operator.
-        /// The certificate authority can be provided by the administrator, or managed automatically by the Secret Operator.
-        ///
-        /// A new certificate and key pair will be generated and signed for each Pod, keys or certificates are never reused.
-        AutoTls(AutoTlsBackend),
-
-        /// The [`experimentalCertManager` backend][1] injects a TLS certificate issued
-        /// by [cert-manager](https://cert-manager.io/).
-        ///
-        /// A new certificate will be requested the first time it is used by a Pod, it
-        /// will be reused after that (subject to cert-manager renewal rules).
-        ///
-        /// [1]: DOCS_BASE_URL_PLACEHOLDER/secret-operator/secretclass#backend-certmanager
-        #[serde(rename = "experimentalCertManager")]
-        CertManager(CertManagerBackend),
-
-        /// The [`kerberosKeytab` backend](DOCS_BASE_URL_PLACEHOLDER/secret-operator/secretclass#backend-kerberoskeytab)
-        /// creates a Kerberos keytab file for a selected realm.
-        /// The Kerberos KDC and administrator credentials must be provided by the administrator.
-        KerberosKeytab(KerberosKeytabBackend),
-    }
-
-    #[derive(Serialize, Deserialize, Clone, Debug, PartialEq, JsonSchema)]
-    #[serde(rename_all = "camelCase")]
-    pub struct K8sSearchBackend {
-        /// Configures the namespace searched for Secret objects.
-        pub search_namespace: SearchNamespace,
-
-        /// Name of a ConfigMap that contains the information required to validate against this SecretClass.
-        ///
-        /// Resolved relative to `search_namespace`.
-        ///
-        /// Required to request a TrustStore for this SecretClass.
-        pub trust_store_config_map_name: Option<String>,
-    }
-
-    #[derive(Serialize, Deserialize, Clone, Debug, PartialEq, Eq, Hash, JsonSchema)]
-    #[serde(rename_all = "camelCase")]
-    pub enum SearchNamespace {
-        /// The Secret objects are located in the same namespace as the Pod object.
-        /// Should be used for Secrets that are provisioned by the application administrator.
-        Pod {},
-
-        /// The Secret objects are located in a single global namespace.
-        /// Should be used for secrets that are provisioned by the cluster administrator.
-        Name(String),
-    }
-
-    /// A partially evaluated match returned by [`SearchNamespace::matches_namespace`].
-    /// Use [`Self::matches_pod_namespace`] to evaluate fully.
-    #[derive(Debug)]
-    pub enum SearchNamespaceMatchCondition {
-        /// The target object matches the search namespace.
-        True,
-
-        /// The target object only matches the search namespace if mounted into a pod in
-        /// `namespace`.
-        IfPodIsInNamespace { namespace: String },
-    }
-
-    #[derive(Serialize, Deserialize, Clone, Debug, PartialEq, JsonSchema)]
-    #[serde(rename_all = "camelCase")]
-    pub struct AutoTlsBackend {
-        /// Configures the certificate authority used to issue Pod certificates.
-        pub ca: AutoTlsCa,
-
-        /// Additional trust roots which are added to the provided `ca.crt` file.
-        #[serde(default)]
-        pub additional_trust_roots: Vec<AdditionalTrustRoot>,
-
-        /// Maximum lifetime the created certificates are allowed to have.
-        /// In case consumers request a longer lifetime than allowed by this setting,
-        /// the lifetime will be the minimum of both, so this setting takes precedence.
-        /// The default value is 15 days.
-        ///
-        /// The maximum lifetime must be less than a quarter of the active CA certificate lifetime
-        /// where the active CA certificate lifetime is  `ca.ca_certificate_lifetime -
-        /// ca.ca_certificate_retirement_duration` to ensure that two subjects always have a common
-        /// CA certificate in their trust stores – assuming that CAs are rotated at half of their
-        /// active lifetimes.
-        ///
-        /// For instance, if a pod is created right before half of the active CA lifetime has
-        /// passed, then it is signed by this CA but it does not know yet the new CA certificate
-        /// which is created right afterwards. If another pod is created so that its certificate
-        /// lifetime ends right after the first active CA lifetime then it is signed by the new CA.
-        /// The `max_certificate_lifetime` must be chosen so that these two pods have no
-        /// overlapping lifetimes, otherwise the first pod would see the second one signed by an
-        /// unknown CA certificate. This can be achieved by the mentioned formula.
-        #[serde(default = "AutoTlsBackend::default_max_certificate_lifetime")]
-        pub max_certificate_lifetime: Duration,
-    }
-
-    #[derive(Serialize, Deserialize, Clone, Debug, PartialEq, JsonSchema)]
-    #[serde(rename_all = "camelCase")]
-    pub struct AutoTlsCa {
-        /// Reference (name and namespace) to a Kubernetes Secret object where the CA certificate
-        /// and key is stored in the keys `ca.crt` and `ca.key` respectively.
-        pub secret: SecretReference,
-
-        /// Whether the certificate authority should be managed by Secret Operator, including being generated
-        /// if it does not already exist.
-        // TODO: Consider renaming to `manage` for v1alpha2
-        #[serde(default)]
-        pub auto_generate: bool,
-
-        /// The lifetime of each generated certificate authority.
-        ///
-        /// Should always be more than double `maxCertificateLifetime`.
-        ///
-        /// If `autoGenerate: true` then the Secret Operator will prepare a new CA certificate the old CA approaches expiration.
-        /// If `autoGenerate: false` then the Secret Operator will log a warning instead.
-        #[serde(default = "AutoTlsCa::default_ca_certificate_lifetime")]
-        pub ca_certificate_lifetime: Duration,
-
-        /// Duration at the end of the CA certificate lifetime where no signed certificate will exist.
-        ///
-        /// Retired (or expired) CA certificates will not be published.
-        #[serde(default = "AutoTlsCa::default_ca_certificate_retirement_duration")]
-        pub ca_certificate_retirement_duration: Duration,
-
-        /// The algorithm used to generate a key pair and required configuration settings.
-        /// Currently only RSA and a key length of 2048, 3072 or 4096 bits can be configured.
-        #[serde(default)]
-        pub key_generation: CertificateKeyGeneration,
-    }
-=======
 use std::{fmt::Display, ops::Deref};
->>>>>>> 76936bed
 
 use serde::{Deserialize, Serialize};
 use snafu::Snafu;
@@ -251,125 +69,10 @@
     }
 }
 
-<<<<<<< HEAD
-#[cfg(test)]
-mod test {
-    use super::*;
-    use crate::{
-        backend::tls::{
-            DEFAULT_CA_CERT_LIFETIME, DEFAULT_CA_CERT_RETIREMENT_DURATION,
-            DEFAULT_MAX_CERT_LIFETIME,
-        },
-        crd::v1alpha1::{
-            AdditionalTrustRoot, AutoTlsBackend, AutoTlsCa, CertificateKeyGeneration, SecretClass,
-            SecretClassBackend, SecretClassSpec,
-        },
-    };
-
-    #[test]
-    fn test_deserialization() {
-        let input: &str = r#"
-        apiVersion: secrets.stackable.tech/v1alpha1
-        kind: SecretClass
-        metadata:
-          name: tls
-        spec:
-          backend:
-            autoTls:
-              ca:
-                secret:
-                  name: secret-provisioner-tls-ca
-                  namespace: default
-                keyGeneration:
-                  rsa:
-                    length: 3072
-        "#;
-        let deserializer = serde_yaml::Deserializer::from_str(input);
-        let secret_class: SecretClass =
-            serde_yaml::with::singleton_map_recursive::deserialize(deserializer).unwrap();
-        assert_eq!(
-            secret_class.spec,
-            SecretClassSpec {
-                backend: SecretClassBackend::AutoTls(AutoTlsBackend {
-                    ca: AutoTlsCa {
-                        secret: SecretReference {
-                            name: "secret-provisioner-tls-ca".to_string(),
-                            namespace: "default".to_string(),
-                        },
-                        auto_generate: false,
-                        ca_certificate_lifetime: DEFAULT_CA_CERT_LIFETIME,
-                        ca_certificate_retirement_duration: DEFAULT_CA_CERT_RETIREMENT_DURATION,
-                        key_generation: CertificateKeyGeneration::Rsa {
-                            length: CertificateKeyGeneration::RSA_KEY_LENGTH_3072
-                        }
-                    },
-                    additional_trust_roots: vec![],
-                    max_certificate_lifetime: DEFAULT_MAX_CERT_LIFETIME,
-                })
-            }
-        );
-
-        let input: &str = r#"
-        apiVersion: secrets.stackable.tech/v1alpha1
-        kind: SecretClass
-        metadata:
-          name: tls
-        spec:
-          backend:
-            autoTls:
-              ca:
-                secret:
-                  name: secret-provisioner-tls-ca
-                  namespace: default
-                autoGenerate: true
-                caCertificateLifetime: 100d
-                caCertificateRetirementDuration: 1d
-              additionalTrustRoots:
-                - configMap:
-                    name: tls-root-ca-config-map
-                    namespace: default
-                - secret:
-                    name: tls-root-ca-secret
-                    namespace: default
-              maxCertificateLifetime: 31d
-        "#;
-        let deserializer = serde_yaml::Deserializer::from_str(input);
-        let secret_class: SecretClass =
-            serde_yaml::with::singleton_map_recursive::deserialize(deserializer).unwrap();
-        assert_eq!(
-            secret_class.spec,
-            SecretClassSpec {
-                backend: SecretClassBackend::AutoTls(AutoTlsBackend {
-                    ca: AutoTlsCa {
-                        secret: SecretReference {
-                            name: "secret-provisioner-tls-ca".to_string(),
-                            namespace: "default".to_string(),
-                        },
-                        auto_generate: true,
-                        ca_certificate_lifetime: Duration::from_days_unchecked(100),
-                        ca_certificate_retirement_duration: Duration::from_days_unchecked(1),
-                        key_generation: CertificateKeyGeneration::default()
-                    },
-                    additional_trust_roots: vec![
-                        AdditionalTrustRoot::ConfigMap(ConfigMapReference {
-                            name: "tls-root-ca-config-map".to_string(),
-                            namespace: "default".to_string(),
-                        }),
-                        AdditionalTrustRoot::Secret(SecretReference {
-                            name: "tls-root-ca-secret".to_string(),
-                            namespace: "default".to_string(),
-                        })
-                    ],
-                    max_certificate_lifetime: Duration::from_days_unchecked(31),
-                })
-            }
-        );
-=======
 impl Deref for KerberosPrincipal {
     type Target = str;
 
     fn deref(&self) -> &Self::Target {
         &self.0
->>>>>>> 76936bed
     }
 }