//! CRD types that are shared between secret-operator components, but aren't clearly owned by one of them.

use std::fmt::Display;

use serde::{Deserialize, Serialize};
use stackable_operator::{
<<<<<<< HEAD
    k8s_openapi::api::core::v1::Secret,
    kube::{
        api::{ObjectMeta, PartialObjectMeta},
        runtime::reflector::ObjectRef,
    },
=======
    k8s_openapi::api::core::v1::{ConfigMap, Secret},
    kube::{api::DynamicObject, runtime::reflector::ObjectRef},
>>>>>>> cab0ff2b
    schemars::{self, JsonSchema},
};

#[derive(Serialize, Deserialize, Clone, Debug, PartialEq, JsonSchema)]
#[serde(rename_all = "camelCase")]
pub struct ConfigMapReference {
    /// Namespace of the ConfigMap being referred to.
    pub namespace: String,
    /// Name of the ConfigMap being referred to.
    pub name: String,
}

// Use ObjectRef for logging/errors
impl Display for ConfigMapReference {
    fn fmt(&self, f: &mut std::fmt::Formatter<'_>) -> std::fmt::Result {
        ObjectRef::<ConfigMap>::from(self).fmt(f)
    }
}
impl From<ConfigMapReference> for ObjectRef<ConfigMap> {
    fn from(val: ConfigMapReference) -> Self {
        ObjectRef::<ConfigMap>::from(&val)
    }
}
impl From<&ConfigMapReference> for ObjectRef<ConfigMap> {
    fn from(val: &ConfigMapReference) -> Self {
        ObjectRef::<ConfigMap>::new(&val.name).within(&val.namespace)
    }
}
impl From<ConfigMapReference> for ObjectRef<DynamicObject> {
    fn from(val: ConfigMapReference) -> Self {
        ObjectRef::<ConfigMap>::from(&val).erase()
    }
}
impl From<&ConfigMapReference> for ObjectRef<DynamicObject> {
    fn from(val: &ConfigMapReference) -> Self {
        ObjectRef::<ConfigMap>::from(val).erase()
    }
}

// Redefine SecretReference instead of reusing k8s-openapi's, in order to make name/namespace mandatory.
#[derive(Serialize, Deserialize, Clone, Debug, PartialEq, JsonSchema)]
#[serde(rename_all = "camelCase")]
pub struct SecretReference {
    /// Namespace of the Secret being referred to.
    pub namespace: String,
    /// Name of the Secret being referred to.
    pub name: String,
}

// Use ObjectRef for logging/errors
impl Display for SecretReference {
    fn fmt(&self, f: &mut std::fmt::Formatter<'_>) -> std::fmt::Result {
        ObjectRef::<Secret>::from(self).fmt(f)
    }
}
impl From<SecretReference> for ObjectRef<Secret> {
    fn from(val: SecretReference) -> Self {
        ObjectRef::<Secret>::from(&val)
    }
}
impl From<&SecretReference> for ObjectRef<Secret> {
    fn from(val: &SecretReference) -> Self {
        ObjectRef::<Secret>::new(&val.name).within(&val.namespace)
    }
}
<<<<<<< HEAD

impl SecretReference {
    fn matches(&self, secret_meta: &ObjectMeta) -> bool {
        secret_meta.name.as_deref() == Some(&self.name)
            && secret_meta.namespace.as_deref() == Some(&self.namespace)
    }
}
impl PartialEq<Secret> for SecretReference {
    fn eq(&self, secret: &Secret) -> bool {
        self.matches(&secret.metadata)
    }
}
impl PartialEq<PartialObjectMeta<Secret>> for SecretReference {
    fn eq(&self, secret: &PartialObjectMeta<Secret>) -> bool {
        self.matches(&secret.metadata)
=======
impl From<SecretReference> for ObjectRef<DynamicObject> {
    fn from(val: SecretReference) -> Self {
        ObjectRef::<Secret>::from(&val).erase()
    }
}
impl From<&SecretReference> for ObjectRef<DynamicObject> {
    fn from(val: &SecretReference) -> Self {
        ObjectRef::<Secret>::from(val).erase()
>>>>>>> cab0ff2b
    }
}<|MERGE_RESOLUTION|>--- conflicted
+++ resolved
@@ -4,16 +4,11 @@
 
 use serde::{Deserialize, Serialize};
 use stackable_operator::{
-<<<<<<< HEAD
-    k8s_openapi::api::core::v1::Secret,
+    k8s_openapi::api::core::v1::{ConfigMap, Secret},
     kube::{
-        api::{ObjectMeta, PartialObjectMeta},
+        api::{DynamicObject, ObjectMeta, PartialObjectMeta},
         runtime::reflector::ObjectRef,
     },
-=======
-    k8s_openapi::api::core::v1::{ConfigMap, Secret},
-    kube::{api::DynamicObject, runtime::reflector::ObjectRef},
->>>>>>> cab0ff2b
     schemars::{self, JsonSchema},
 };
 
@@ -79,7 +74,16 @@
         ObjectRef::<Secret>::new(&val.name).within(&val.namespace)
     }
 }
-<<<<<<< HEAD
+impl From<SecretReference> for ObjectRef<DynamicObject> {
+    fn from(val: SecretReference) -> Self {
+        ObjectRef::<Secret>::from(&val).erase()
+    }
+}
+impl From<&SecretReference> for ObjectRef<DynamicObject> {
+    fn from(val: &SecretReference) -> Self {
+        ObjectRef::<Secret>::from(val).erase()
+    }
+}
 
 impl SecretReference {
     fn matches(&self, secret_meta: &ObjectMeta) -> bool {
@@ -95,15 +99,5 @@
 impl PartialEq<PartialObjectMeta<Secret>> for SecretReference {
     fn eq(&self, secret: &PartialObjectMeta<Secret>) -> bool {
         self.matches(&secret.metadata)
-=======
-impl From<SecretReference> for ObjectRef<DynamicObject> {
-    fn from(val: SecretReference) -> Self {
-        ObjectRef::<Secret>::from(&val).erase()
-    }
-}
-impl From<&SecretReference> for ObjectRef<DynamicObject> {
-    fn from(val: &SecretReference) -> Self {
-        ObjectRef::<Secret>::from(val).erase()
->>>>>>> cab0ff2b
     }
 }