# Changelog

All notable changes to this project will be documented in this file.

## [Unreleased]

### Added

<<<<<<< HEAD
- Added listener scope for provisioned secrets ([#310]).

### Changed

- `operator-rs` `0.44.0` -> `0.48.0` ([#310]).

[#310]: https://github.com/stackabletech/secret-operator/pull/310
=======
- Added support for encrypting PKCS#12 keystores ([#314]).

[#314]: https://github.com/stackabletech/secret-operator/pull/314
>>>>>>> 311f6b12

## [23.7.0] - 2023-07-14

### Added

- Generate OLM bundle for Release 23.4.0 ([#271]).
- Added support for converting secrets (including generating PKCS#12 bundles) ([#286]).

### Changed

- `operator-rs` `0.27.1` -> `0.44.0` ([#275], [#294]).
- Removed dummy key from generated Kerberos keytab ([#285]).
- [BREAKING] Daemonset for SecretOperator now assign resource requests and limits to all containers and init containers. Users who have configured resource limits previously in the 'values.yaml' file will need to move the configured limits from `.resources` to `.node.driver.resources` for them to be honored going forward ([#289]).

[#275]: https://github.com/stackabletech/secret-operator/pull/275
[#285]: https://github.com/stackabletech/secret-operator/pull/285
[#286]: https://github.com/stackabletech/secret-operator/pull/286
[#289]: https://github.com/stackabletech/secret-operator/pull/289
[#294]: https://github.com/stackabletech/secret-operator/pull/294

## [23.4.0] - 2023-04-17

### Added

- Added `kerberosKeytab` provisioner backend using MIT Kerberos ([#99], [#257]).
- Added experimental unprivileged mode ([#252]).

### Changed

- Shortened the registration socket path for Microk8s compatibility ([#231]).
  - The old CSI registration path will be automatically migrated during upgrade ([#258], [#260]).
  - You might need to manually remove `/var/lib/kubelet/plugins_registry/secrets.stackable.tech-reg.sock` when downgrading
- Made kubeletDir configurable ([#232]).
  - Microk8s users will need to `--set kubeletDir=/var/snap/microk8s/common/var/lib/kubelet`.

[#99]: https://github.com/stackabletech/secret-operator/pull/99
[#231]: https://github.com/stackabletech/secret-operator/pull/231
[#232]: https://github.com/stackabletech/secret-operator/pull/232
[#252]: https://github.com/stackabletech/secret-operator/pull/252
[#257]: https://github.com/stackabletech/secret-operator/pull/257
[#258]: https://github.com/stackabletech/secret-operator/pull/258
[#260]: https://github.com/stackabletech/secret-operator/pull/260

## [23.1.0] - 2023-01-23

### Changed

- operator-rs: 0.25.0 -> 0.27.1 ([#212]).

[#212]: https://github.com/stackabletech/secret-operator/pull/212

## [0.6.0] - 2022-11-07

### Changed

- Include chart name when installing with a custom release name ([#153]).
- operator-rs: 0.10.0 -> 0.25.0 ([#180]).

[#153]: https://github.com/stackabletech/secret-operator/pull/153
[#180]: https://github.com/stackabletech/secret-operator/pull/180

## [0.5.0] - 2022-06-30

### Added

- "privileged" security context constraints for OpenShift clusters ([#144])

[#144]: https://github.com/stackabletech/secret-operator/pull/144

## [0.4.0] - 2022-05-18

### Added

- Pods that consume Node-scoped `k8sSearch` secrets will now only be scheduled to Nodes that have the secret provisioned ([#125]).
  - This is only supported for pods that use the new-style `ephemeral` volume definitions rather than `csi`.

### Changed

- Pods that consume secrets should now use the `ephemeral` volume type rather than `csi` ([#125]).
  - `csi` volumes will keep working for now, but should be considered deprecated, and will not be compatible
    with all new features.

[#125]: https://github.com/stackabletech/secret-operator/pull/125

## [0.3.0] - 2022-05-05

### Added

- Pods that use `autoTls` volumes are now evicted when their certificates are about to expire ([#114], [commons-#20]).

### Changed

- `autoTls` CA generation now requires opt-in ([#77]).
  - The default `tls` `SecretClass` now has this opt-in by default.

### Removed

- `k8sSearch` backend's option `secretLabels` has been removed ([#123]).

[#77]: https://github.com/stackabletech/secret-operator/pull/77
[#114]: https://github.com/stackabletech/secret-operator/pull/114
[#123]: https://github.com/stackabletech/secret-operator/pull/123
[commons-#20]: https://github.com/stackabletech/commons-operator/pull/20

## [0.2.0] - 2022-02-14

This release will cause any Pods that already used it get stuck Terminating when they are next deleted.
The easiest way to fix this is to perform a rolling reboot of all nodes after the upgrade.

This is a one-time migration.

### Changed

- Store secrets on tmpfs ([#37]).
- Locked down secret permissions by default ([#37]).
- Operator-rs: 0.8.0 -> 0.10.0 ([#49]).

### Bugfixes

- Fixed thread starvation and slow shutdowns ([#47]).

[#37]: https://github.com/stackabletech/secret-operator/pull/37
[#47]: https://github.com/stackabletech/secret-operator/pull/47
[#49]: https://github.com/stackabletech/secret-operator/pull/49

## [0.1.0] - 2022-02-03

### Added

- Initial release<|MERGE_RESOLUTION|>--- conflicted
+++ resolved
@@ -6,19 +6,11 @@
 
 ### Added
 
-<<<<<<< HEAD
+- Added support for encrypting PKCS#12 keystores ([#314]).
 - Added listener scope for provisioned secrets ([#310]).
 
-### Changed
-
-- `operator-rs` `0.44.0` -> `0.48.0` ([#310]).
-
 [#310]: https://github.com/stackabletech/secret-operator/pull/310
-=======
-- Added support for encrypting PKCS#12 keystores ([#314]).
-
 [#314]: https://github.com/stackabletech/secret-operator/pull/314
->>>>>>> 311f6b12
 
 ## [23.7.0] - 2023-07-14
 
