--- conflicted
+++ resolved
@@ -13,14 +13,11 @@
   - `secrets.stackable.tech/format.tls-pem.cert-name`
   - `secrets.stackable.tech/format.tls-pem.key-name`
   - `secrets.stackable.tech/format.tls-pem.ca-name`
-<<<<<<< HEAD
-- Added TrustStore CRD for requesting CA certificate information ([#557]).
-=======
 - Adds new telemetry CLI arguments and environment variables ([#591]).
   - Use `--file-log-max-files` (or `FILE_LOG_MAX_FILES`) to limit the number of log files kept.
   - Use `--file-log-rotation-period` (or `FILE_LOG_ROTATION_PERIOD`) to configure the frequency of rotation.
   - Use `--console-log-format` (or `CONSOLE_LOG_FORMAT`) to set the format to `plain` (default) or `json`.
->>>>>>> ac61343d
+- Added TrustStore CRD for requesting CA certificate information ([#557]).
 
 ### Changed
 
