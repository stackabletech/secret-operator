--- conflicted
+++ resolved
@@ -5,17 +5,10 @@
         "homepage": "",
         "owner": "kolloch",
         "repo": "crate2nix",
-<<<<<<< HEAD
-        "rev": "e4414cc2579d6ab11e9542f49eeb302b451bf0e2",
-        "sha256": "02yvn61w16sgkdxa019l5y9i2ybyk8h4516718gmarqxx5ws2kz8",
-        "type": "tarball",
-        "url": "https://github.com/kolloch/crate2nix/archive/e4414cc2579d6ab11e9542f49eeb302b451bf0e2.tar.gz",
-=======
         "rev": "fd2b9cf70ef55529b6793036b648ce2d9e2e7ba1",
         "sha256": "0cc15msc0c3asmilr1czsjf4vbzqzj13w3ff33nyq6gxq3md84k3",
         "type": "tarball",
         "url": "https://github.com/kolloch/crate2nix/archive/fd2b9cf70ef55529b6793036b648ce2d9e2e7ba1.tar.gz",
->>>>>>> dc6cc7ba
         "url_template": "https://github.com/<owner>/<repo>/archive/<rev>.tar.gz"
     },
     "nixpkgs": {
@@ -24,17 +17,10 @@
         "homepage": "",
         "owner": "NixOS",
         "repo": "nixpkgs",
-<<<<<<< HEAD
-        "rev": "8e8b5f3b1e899bf5d250279578c0283705b8cdb4",
-        "sha256": "1vf7g02syz8fbqvcx3wzfq53xvyw9z6xpyzfh5ijxryx2g2msdq2",
-        "type": "tarball",
-        "url": "https://github.com/NixOS/nixpkgs/archive/8e8b5f3b1e899bf5d250279578c0283705b8cdb4.tar.gz",
-=======
         "rev": "79feedf38536de2a27d13fe2eaf200a9c05193ba",
         "sha256": "0ndv4nq0rap8m0qr50qliz6fib5gd8bg5flr67lmvcifx6lmri5v",
         "type": "tarball",
         "url": "https://github.com/NixOS/nixpkgs/archive/79feedf38536de2a27d13fe2eaf200a9c05193ba.tar.gz",
->>>>>>> dc6cc7ba
         "url_template": "https://github.com/<owner>/<repo>/archive/<rev>.tar.gz"
     }
 }