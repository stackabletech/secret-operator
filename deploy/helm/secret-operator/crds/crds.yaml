--- conflicted
+++ resolved
@@ -79,7 +79,6 @@
                           oneOf:
                             - required:
                                 - mit
-<<<<<<< HEAD
                             - required:
                                 - activeDirectory
                           properties:
@@ -87,6 +86,16 @@
                               properties:
                                 ldapServer:
                                   type: string
+                                ldapTlsCaSecret:
+                                  description: SecretReference represents a Secret Reference. It has enough information to retrieve secret in any namespace
+                                  properties:
+                                    name:
+                                      description: name is unique within a namespace to reference a secret resource.
+                                      type: string
+                                    namespace:
+                                      description: namespace defines the space within which the secret name must be unique.
+                                      type: string
+                                  type: object
                                 passwordCacheSecret:
                                   description: SecretReference represents a Secret Reference. It has enough information to retrieve secret in any namespace
                                   properties:
@@ -103,25 +112,17 @@
                                   type: string
                               required:
                                 - ldapServer
+                                - ldapTlsCaSecret
                                 - passwordCacheSecret
                                 - schemaDistinguishedName
                                 - userDistinguishedName
                               type: object
                             mit:
                               properties:
-                                adminServer:
-                                  type: string
-                              required:
-                                - adminServer
-=======
-                          properties:
-                            mit:
-                              properties:
                                 kadminServer:
                                   type: string
                               required:
                                 - kadminServer
->>>>>>> 016cc5ca
                               type: object
                           type: object
                         adminKeytabSecret:
