{{ if .Capabilities.APIVersions.Has "security.openshift.io/v1" }}
---
apiVersion: security.openshift.io/v1
kind: SecurityContextConstraints
metadata:
  name: stackable-secret-operator-scc
  annotations:
    kubernetes.io/description: SCC for Stackable secret operator
allowHostDirVolumePlugin: true
allowHostIPC: false
allowHostNetwork: false
allowHostPID: false
allowHostPorts: false
allowPrivilegeEscalation: true
allowPrivilegedContainer: true # Needed because otherwise we get spec.template.spec.containers[0].volumeMounts.mountPropagation: Forbidden: Bidirectional mount propagation is available only to privileged containers
allowedCapabilities: null
defaultAddCapabilities: null
fsGroup:
  type: RunAsAny
groups: []
priority: null
readOnlyRootFilesystem: false
requiredDropCapabilities:
- MKNOD
runAsUser:
  type: RunAsAny
seLinuxContext:
  type: MustRunAs
supplementalGroups:
  type: RunAsAny
users: []
volumes:
- downwardAPI
- projected
- hostPath
- emptyDir
{{ end  }}
---
apiVersion: rbac.authorization.k8s.io/v1
kind: ClusterRole
metadata:
  name: {{ include "operator.fullname" . }}-clusterrole
  labels:
  {{- include "operator.labels" . | nindent 4 }}
rules:
  - apiGroups:
      - ""
    resources:
      - secrets
      - events
    verbs:
      - get
      - list
      - watch
      - create
      - patch
      - update
  - apiGroups:
      - ""
    resources:
      - persistentvolumes
    verbs:
      - get
      - list
      - watch
      - patch
      - create
      - delete
  - apiGroups:
      - ""
    resources:
      - nodes
      - persistentvolumeclaims
    verbs:
      - get
      - list
      - watch
  - apiGroups:
      - storage.k8s.io
    resources:
      - csinodes
      - storageclasses
    verbs:
      - get
      - list
      - watch
  - apiGroups:
      - ""
    resources:
      - pods
    verbs:
      - get
      - patch
  - apiGroups:
      - secrets.stackable.tech
    resources:
      - secretclasses
    verbs:
      - get
  - apiGroups:
      - listeners.stackable.tech
    resources:
      - listenerclasses
      - podlisteners
    verbs:
      - get
{{ if .Capabilities.APIVersions.Has "security.openshift.io/v1" }}
  - apiGroups:
<<<<<<< HEAD
      - cert-manager.io
    resources:
      - certificates
    verbs:
      - get
      - patch
      - create
  - apiGroups:
      - security.openshift.io
    resourceNames:
      - privileged
    resources:
      - securitycontextconstraints
    verbs:
      - use
=======
      - security.openshift.io
    resourceNames:
      - stackable-secret-operator-scc
    resources:
      - securitycontextconstraints
    verbs:
      - use
{{ end  }}
>>>>>>> 9bba989b
<|MERGE_RESOLUTION|>--- conflicted
+++ resolved
@@ -34,7 +34,7 @@
 - projected
 - hostPath
 - emptyDir
-{{ end  }}
+{{ end }}
 ---
 apiVersion: rbac.authorization.k8s.io/v1
 kind: ClusterRole
@@ -104,9 +104,7 @@
       - podlisteners
     verbs:
       - get
-{{ if .Capabilities.APIVersions.Has "security.openshift.io/v1" }}
   - apiGroups:
-<<<<<<< HEAD
       - cert-manager.io
     resources:
       - certificates
@@ -114,15 +112,8 @@
       - get
       - patch
       - create
+{{ if .Capabilities.APIVersions.Has "security.openshift.io/v1" }}
   - apiGroups:
-      - security.openshift.io
-    resourceNames:
-      - privileged
-    resources:
-      - securitycontextconstraints
-    verbs:
-      - use
-=======
       - security.openshift.io
     resourceNames:
       - stackable-secret-operator-scc
@@ -130,5 +121,4 @@
       - securitycontextconstraints
     verbs:
       - use
-{{ end  }}
->>>>>>> 9bba989b
+{{ end }}