--- conflicted
+++ resolved
@@ -5,23 +5,6 @@
   pullPolicy: IfNotPresent
   pullSecrets: []
 
-<<<<<<< HEAD
-secretMigrationJob:
-  enabled: true
-  image:
-    repository: oci.stackable.tech/sdp/tools
-    tag: 1.0.0-stackable24.11.0
-    pullPolicy: IfNotPresent
-  resources:
-    requests:
-      cpu: 100m
-      memory: 128Mi
-    limits:
-      cpu: 100m
-      memory: 128Mi
-
-=======
->>>>>>> 8334fa69
 csiProvisioner:
   image:
     repository: oci.stackable.tech/sdp/sig-storage/csi-provisioner
