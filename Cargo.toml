[package]
<<<<<<< HEAD
name = "pkcs-12"
version = "0.3.1"
authors = ["hjiayz <hjiayz@gmail.com>", "Marc-Antoine Perennou <Marc-Antoine@Perennou.com>"]
=======
name = "p12"
version = "0.2.1"
authors = ["hjiayz <hjiayz@gmail.com>"]
>>>>>>> e11d0033
edition = "2018"
keywords = ["pkcs12", "pkcs"]
description = "pure rust pkcs12 tool"
homepage = "https://github.com/Keruspe/pkcs-12"
repository = "https://github.com/Keruspe/pkcs-12"
readme = "README.md"
license = "MIT OR Apache-2.0"

[dependencies]
lazy_static = "1.4.0"
getrandom = "0.2.0"
block-modes = "0.8.0"
hmac = "0.11.0"
sha-1 = "0.9.1"
rc2 = "0.7.0"
des = "0.7.0"

[dependencies.yasna]
version = "0.4.0"
features = ["std"]

[dev-dependencies]
hex = "0.4.2"
hex-literal = "0.3.1"<|MERGE_RESOLUTION|>--- conflicted
+++ resolved
@@ -1,13 +1,7 @@
 [package]
-<<<<<<< HEAD
-name = "pkcs-12"
+name = "p12"
 version = "0.3.1"
 authors = ["hjiayz <hjiayz@gmail.com>", "Marc-Antoine Perennou <Marc-Antoine@Perennou.com>"]
-=======
-name = "p12"
-version = "0.2.1"
-authors = ["hjiayz <hjiayz@gmail.com>"]
->>>>>>> e11d0033
 edition = "2018"
 keywords = ["pkcs12", "pkcs"]
 description = "pure rust pkcs12 tool"
