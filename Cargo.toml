--- conflicted
+++ resolved
@@ -20,8 +20,8 @@
 futures = { version = "0.3", features = ["compat"] }
 h2 = "0.4"
 ldap3 = { version = "0.11", default-features = false, features = [
-    "gssapi",
-    "tls",
+  "gssapi",
+  "tls",
 ] }
 libc = "0.2"
 native-tls = "0.2"
@@ -37,13 +37,9 @@
 serde_yaml = "0.9"
 snafu = "0.8"
 socket2 = { version = "0.5", features = ["all"] }
-<<<<<<< HEAD
-stackable-operator = { git = "https://github.com/stackabletech/operator-rs.git", tag = "stackable-operator-0.83.0", features = [
-    "time",
+stackable-operator = { git = "https://github.com/stackabletech/operator-rs.git", tag = "stackable-operator-0.84.0", features = [
+  "time",
 ] }
-=======
-stackable-operator = { git = "https://github.com/stackabletech/operator-rs.git", tag = "stackable-operator-0.84.0", features = ["time"] }
->>>>>>> 64a5b22c
 strum = { version = "0.26", features = ["derive"] }
 sys-mount = { version = "3.0", default-features = false }
 tempfile = "3.12"
