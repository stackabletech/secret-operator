{ sources ? import ./nix/sources.nix # managed by https://github.com/nmattia/niv
, nixpkgs ? sources.nixpkgs
, pkgs ? import nixpkgs {}
, cargo ? import ./Cargo.nix {
    inherit nixpkgs pkgs; release = false;
    defaultCrateOverrides = pkgs.defaultCrateOverrides // {
      tonic-reflection = attrs: {
        buildInputs = [ pkgs.protobuf pkgs.rustfmt ];
      };
      stackable-secret-operator = attrs: {
        buildInputs = [ pkgs.protobuf pkgs.rustfmt ];
      };
      krb5-sys = attrs: {
        nativeBuildInputs = [ pkgs.pkg-config ];
        buildInputs = [ (pkgs.enableDebugging pkgs.libkrb5) ];
        LIBCLANG_PATH = "${pkgs.libclang.lib}/lib";
        BINDGEN_EXTRA_CLANG_ARGS = "-I${pkgs.stdenv.glibc.dev}/include -I${pkgs.clang.cc.lib}/lib/clang/${pkgs.lib.getVersion pkgs.clang.cc}/include";
      };
    };
  }
, dockerName ? "docker.stackable.tech/sandbox/secret-operator"
, dockerTag ? null
}:
rec {
  inherit pkgs;

  build = cargo.workspaceMembers.stackable-secret-operator.build;
  crds = pkgs.runCommand "secret-operator-crds.yaml" {}
  ''
    ${build}/bin/stackable-secret-operator crd > $out
  '';

  dockerImage = pkgs.dockerTools.streamLayeredImage {
    name = dockerName;
    tag = dockerTag;
    contents = [ pkgs.bashInteractive pkgs.coreutils pkgs.util-linuxMinimal pkgs.krb5 pkgs.vim ];
    config = {
      Cmd = [
        # "${pkgs.gdb}/bin/gdbserver" ":9999"
        (build+"/bin/stackable-secret-operator") "run"
      ];
    };
  };
  docker = pkgs.linkFarm "secret-operator-docker" [
    {
      name = "load-image";
      path = dockerImage;
    }
    {
      name = "ref";
      path = pkgs.writeText "${dockerImage.name}-image-tag" "${dockerImage.imageName}:${dockerImage.imageTag}";
    }
    {
      name = "image-repo";
      path = pkgs.writeText "${dockerImage.name}-repo" dockerImage.imageName;
    }
    {
      name = "image-tag";
      path = pkgs.writeText "${dockerImage.name}-tag" dockerImage.imageTag;
    }
    {
      name = "crds.yaml";
      path = crds;
    }
  ];

<<<<<<< HEAD
  crate2nix = import sources.crate2nix {};
=======
  # need to use vendored crate2nix because of https://github.com/kolloch/crate2nix/issues/264
  crate2nix = pkgs.callPackage sources.crate2nix {};
>>>>>>> dc6cc7ba
  tilt = pkgs.tilt;
}<|MERGE_RESOLUTION|>--- conflicted
+++ resolved
@@ -64,11 +64,7 @@
     }
   ];
 
-<<<<<<< HEAD
-  crate2nix = import sources.crate2nix {};
-=======
   # need to use vendored crate2nix because of https://github.com/kolloch/crate2nix/issues/264
   crate2nix = pkgs.callPackage sources.crate2nix {};
->>>>>>> dc6cc7ba
   tilt = pkgs.tilt;
 }