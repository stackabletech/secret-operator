{ sources ? import ./nix/sources.nix # managed by https://github.com/nmattia/niv
, nixpkgs ? sources.nixpkgs
, pkgs ? import nixpkgs {}
, cargo ? import ./Cargo.nix {
    inherit nixpkgs pkgs; release = false;
    defaultCrateOverrides = pkgs.defaultCrateOverrides // {
      tonic-reflection = attrs: {
        buildInputs = [ pkgs.protobuf pkgs.rustfmt ];
      };
      stackable-secret-operator = attrs: {
        buildInputs = [ pkgs.protobuf pkgs.rustfmt ];
      };
      krb5-sys = attrs: {
        nativeBuildInputs = [ pkgs.pkg-config ];
        buildInputs = [ (pkgs.enableDebugging pkgs.libkrb5) ];
        LIBCLANG_PATH = "${pkgs.libclang.lib}/lib";
        BINDGEN_EXTRA_CLANG_ARGS = "-I${pkgs.stdenv.glibc.dev}/include -I${pkgs.clang.cc.lib}/lib/clang/${pkgs.lib.getVersion pkgs.clang.cc}/include";
      };
    };
  }
, dockerName ? "docker.stackable.tech/sandbox/secret-operator"
, dockerTag ? null
}:
rec {
<<<<<<< HEAD
  inherit pkgs;

  build = cargo.workspaceMembers.stackable-secret-operator.build;
  crds = pkgs.runCommand "secret-provisioner-crds.yaml" {}
=======
  build = cargo.rootCrate.build;
  crds = pkgs.runCommand "secret-operator-crds.yaml" {}
>>>>>>> 827d9b2d
  ''
    ${build}/bin/stackable-secret-operator crd > $out
  '';

  dockerImage = pkgs.dockerTools.streamLayeredImage {
    name = dockerName;
    tag = dockerTag;
    contents = [ pkgs.bashInteractive pkgs.coreutils pkgs.util-linuxMinimal pkgs.krb5 pkgs.vim ];
    config = {
      Cmd = [
        # "${pkgs.gdb}/bin/gdbserver" ":9999"
        (build+"/bin/stackable-secret-operator") "run"
      ];
    };
  };
  docker = pkgs.linkFarm "secret-operator-docker" [
    {
      name = "load-image";
      path = dockerImage;
    }
    {
      name = "ref";
      path = pkgs.writeText "${dockerImage.name}-image-tag" "${dockerImage.imageName}:${dockerImage.imageTag}";
    }
    {
      name = "image-repo";
      path = pkgs.writeText "${dockerImage.name}-repo" dockerImage.imageName;
    }
    {
      name = "image-tag";
      path = pkgs.writeText "${dockerImage.name}-tag" dockerImage.imageTag;
    }
    {
      name = "crds.yaml";
      path = crds;
    }
  ];

  crate2nix = pkgs.crate2nix;
  tilt = pkgs.tilt;
}<|MERGE_RESOLUTION|>--- conflicted
+++ resolved
@@ -22,15 +22,10 @@
 , dockerTag ? null
 }:
 rec {
-<<<<<<< HEAD
   inherit pkgs;
 
   build = cargo.workspaceMembers.stackable-secret-operator.build;
-  crds = pkgs.runCommand "secret-provisioner-crds.yaml" {}
-=======
-  build = cargo.rootCrate.build;
   crds = pkgs.runCommand "secret-operator-crds.yaml" {}
->>>>>>> 827d9b2d
   ''
     ${build}/bin/stackable-secret-operator crd > $out
   '';
