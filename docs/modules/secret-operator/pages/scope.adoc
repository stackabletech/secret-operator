= Scope

Secrets often cover some specific aspect of a workload. For example:

* A Kerberos credential may be bound to one node IP
* An internal TLS certificate's `subjectAlternateName` section must match the `Pod` object's name and service

To solve this, the Stackable Secret Operator has a concept of "scopes", which allow a xref:volume.adoc[] to selectively
include this extra context. The exact effect of the scope depends on which xref:secretclass.adoc#backend[`backend`] is used.

== Supported Scopes

[#node]
=== `node`

The `node` scope is resolved to the name of the Kubernetes Node object that the Pod is running on. This will typically
be the DNS name of the node.

[#pod]
=== `pod`

The `pod` scope is resolved to the name of the Kubernetes Pod. This allows the secret to differentiate between StatefulSet replicas.

[#service]
=== `service`

The `service` scope allows Pod objects to specify custom scopes. This should typically correspond to Service objects that the
Pod participate in.

[#listener-volume]
=== `listener-volume`

<<<<<<< HEAD
The `listener-volume` scope allows Pod objects to request secrets corresponding to a xref::listener:volume.adoc[listener volume] that is bound to the same Pod.
=======
The `listener-volume` scope allows `Pod` objects to request secrets corresponding to a xref:listener-operator:volume.adoc[listener volume] that is bound to the same `Pod`.
>>>>>>> 2d7948dd

The `listener-volume` scope takes the name of the listener volume as a paremeter.

note:: The parameter is the name of the Pod's _volume_, not the name of the PersistentVolumeClaim, PersistentVolume, or xref:listener-operator:listener.adoc[Listener].

note:: The `listener-volume` scope also implies the xref:#node[] scope for xref:listener-operator:listenerclass.adoc#servicetype-nodeport[NodePort] listeners.

== Example

For example, a TLS certificate provisioned by the xref:secretclass.adoc#backend-autotls[`autoTls`] backend, with the scopes
xref:#node[] and xref:#pod[] would contain the following values in its `subjectAlternateName` (SAN) extension field:

- The node's IP address
- The node's fully qualified domain name (`my-node.example.com`)
- The pod's fully qualified domain name (`my-pod.my-service.my-namespace.svc.cluster.local`)<|MERGE_RESOLUTION|>--- conflicted
+++ resolved
@@ -30,11 +30,7 @@
 [#listener-volume]
 === `listener-volume`
 
-<<<<<<< HEAD
-The `listener-volume` scope allows Pod objects to request secrets corresponding to a xref::listener:volume.adoc[listener volume] that is bound to the same Pod.
-=======
-The `listener-volume` scope allows `Pod` objects to request secrets corresponding to a xref:listener-operator:volume.adoc[listener volume] that is bound to the same `Pod`.
->>>>>>> 2d7948dd
+The `listener-volume` scope allows Pod objects to request secrets corresponding to a xref:listener-operator:volume.adoc[listener volume] that is bound to the same Pod.
 
 The `listener-volume` scope takes the name of the listener volume as a paremeter.
 
