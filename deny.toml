--- conflicted
+++ resolved
@@ -24,28 +24,6 @@
     #
     # https://github.com/RustCrypto/RSA/issues/19 is the tracking issue
     "RUSTSEC-2023-0071",
-<<<<<<< HEAD
-
-    # https://rustsec.org/advisories/RUSTSEC-2024-0384
-    # "instant" is unmaintained
-    #
-    # The upstream "kube" crate also silenced this in https://github.com/kube-rs/kube/commit/4f1e889f265da8f19f03f60683569cae1a154fda
-    # They/we are actively working on migrating kube from backoff to backon, which removes the transitive dependency on
-    # instant, in https://github.com/kube-rs/kube/pull/1652.
-    #
-    # TODO: Remove after https://github.com/kube-rs/kube/pull/1652 is merged
-    "RUSTSEC-2024-0384",
-
-    # https://rustsec.org/advisories/RUSTSEC-2025-0012
-    # "backoff" is unmainted.
-    #
-    # Upstream (kube) has switched to backon in 0.99.0, and an upgrade is scheduled on our end. In the meantime,
-    # this is a very low-severity problem.
-    #
-    # TODO: Remove after upgrading to kube 0.99.
-    "RUSTSEC-2025-0012",
-=======
->>>>>>> ac61343d
 ]
 
 [bans]
